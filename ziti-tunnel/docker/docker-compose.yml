version: "3.3"
services:
    ziti-test:
<<<<<<< HEAD
        image: netfoundry/ziti-tunnel:0.18.2
=======
        image: netfoundry/ziti-tunnel:latest
>>>>>>> 2d5dbbd8
        network_mode: host
        cap_add:
        - NET_ADMIN
        entrypoint: ["sh", "-c", "while true; do sleep 11; done"]
    ziti-tproxy:
<<<<<<< HEAD
        image: netfoundry/ziti-tunnel:0.18.2
=======
        image: netfoundry/ziti-tunnel:latest
>>>>>>> 2d5dbbd8
        network_mode: host
        cap_add:
        - NET_ADMIN
        volumes:
        - .:/netfoundry
        environment:
        - NF_REG_NAME
        command: tproxy
#        command: tproxy --resolver udp://127.0.0.123:53
    ziti-iproxy:
<<<<<<< HEAD
        image: netfoundry/ziti-tunnel:0.18.2
=======
        image: netfoundry/ziti-tunnel:latest
>>>>>>> 2d5dbbd8
        volumes:
        - .:/netfoundry
        network_mode: host
        cap_add:
        - NET_ADMIN
        environment:
        - NF_REG_NAME
        command: tproxy --resolver none
<<<<<<< HEAD
    ziti-tun:
        image: netfoundry/ziti-tunnel:0.18.2
        volumes:
        - .:/netfoundry
        network_mode: host
        cap_add:
        - NET_ADMIN
        environment:
        - NF_REG_NAME
        command: tun
        devices:
        - "/dev/net/tun:/dev/net/tun"
    ziti-proxy:
        image: netfoundry/ziti-tunnel:0.18.2
=======
    ziti-proxy:
        image: netfoundry/ziti-tunnel:latest
>>>>>>> 2d5dbbd8
        volumes:
        - .:/netfoundry
        environment:
        - NF_REG_NAME
        ports:
        - "8888:8888"
        - "9999:9999"
        command: proxy "my example service":8888 "my other example service":9999
    ziti-host:
<<<<<<< HEAD
        image: netfoundry/ziti-tunnel:0.18.2
=======
        image: netfoundry/ziti-tunnel:latest
>>>>>>> 2d5dbbd8
        volumes:
        - .:/netfoundry
        environment:
        - NF_REG_NAME
        command: host <|MERGE_RESOLUTION|>--- conflicted
+++ resolved
@@ -1,21 +1,13 @@
 version: "3.3"
 services:
     ziti-test:
-<<<<<<< HEAD
-        image: netfoundry/ziti-tunnel:0.18.2
-=======
         image: netfoundry/ziti-tunnel:latest
->>>>>>> 2d5dbbd8
         network_mode: host
         cap_add:
         - NET_ADMIN
         entrypoint: ["sh", "-c", "while true; do sleep 11; done"]
     ziti-tproxy:
-<<<<<<< HEAD
-        image: netfoundry/ziti-tunnel:0.18.2
-=======
         image: netfoundry/ziti-tunnel:latest
->>>>>>> 2d5dbbd8
         network_mode: host
         cap_add:
         - NET_ADMIN
@@ -26,11 +18,7 @@
         command: tproxy
 #        command: tproxy --resolver udp://127.0.0.123:53
     ziti-iproxy:
-<<<<<<< HEAD
-        image: netfoundry/ziti-tunnel:0.18.2
-=======
         image: netfoundry/ziti-tunnel:latest
->>>>>>> 2d5dbbd8
         volumes:
         - .:/netfoundry
         network_mode: host
@@ -39,25 +27,8 @@
         environment:
         - NF_REG_NAME
         command: tproxy --resolver none
-<<<<<<< HEAD
-    ziti-tun:
-        image: netfoundry/ziti-tunnel:0.18.2
-        volumes:
-        - .:/netfoundry
-        network_mode: host
-        cap_add:
-        - NET_ADMIN
-        environment:
-        - NF_REG_NAME
-        command: tun
-        devices:
-        - "/dev/net/tun:/dev/net/tun"
-    ziti-proxy:
-        image: netfoundry/ziti-tunnel:0.18.2
-=======
     ziti-proxy:
         image: netfoundry/ziti-tunnel:latest
->>>>>>> 2d5dbbd8
         volumes:
         - .:/netfoundry
         environment:
@@ -67,11 +38,7 @@
         - "9999:9999"
         command: proxy "my example service":8888 "my other example service":9999
     ziti-host:
-<<<<<<< HEAD
-        image: netfoundry/ziti-tunnel:0.18.2
-=======
         image: netfoundry/ziti-tunnel:latest
->>>>>>> 2d5dbbd8
         volumes:
         - .:/netfoundry
         environment:
