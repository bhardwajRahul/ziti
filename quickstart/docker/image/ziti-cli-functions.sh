--- conflicted
+++ resolved
@@ -39,45 +39,9 @@
   done
 }
 
-<<<<<<< HEAD
 function _setup_ziti_home {
   _setup_ziti_network
   if [[ "${ZITI_HOME-}" == "" ]]; then export ZITI_HOME="${HOME}/.ziti/quickstart/${ZITI_NETWORK-}"; else echo "ZITI_HOME overridden: ${ZITI_HOME}"; fi
-=======
-checkPrereqs
-
-# the default ZITI_NETWORK (network name) is the short hostname
-: "${DEFAULT_ZITI_NETWORK:="$(hostname -s)"}"
-
-# shellcheck disable=SC2155
-export DEFAULT_ZITI_HOME_LOCATION="${HOME}/.ziti/quickstart/${DEFAULT_ZITI_NETWORK}"
-export ZITI_QUICKSTART_ENVROOT="${HOME}/.ziti/quickstart"
-
-function zitiLogin {
-  "${ZITI_BIN_DIR-}/ziti" edge login "${ZITI_EDGE_CTRL_ADVERTISED}" -u "${ZITI_USER-}" -p "${ZITI_PWD}" -y
-}
-function cleanZitiController {
-  checkEnvVariable ZITI_HOME
-  retVal=$?
-  if [[ "${retVal}" != 0 ]]; then
-    return 1
-  fi
-  rm -rf "${ZITI_HOME}/db"
-  mkdir "${ZITI_HOME}/db"
-  initializeController
-}
-function initializeController {
-  log_file="${ZITI_HOME-}/${ZITI_EDGE_CONTROLLER_RAWNAME}-init.log"
-  "${ZITI_BIN_DIR-}/ziti-controller" edge init "${ZITI_HOME_OS_SPECIFIC}/${ZITI_EDGE_CONTROLLER_RAWNAME}.yaml" -u "${ZITI_USER-}" -p "${ZITI_PWD}" &> "${log_file}"
-  echo -e "ziti-controller initialized. see $(BLUE "${log_file}") for details"
-}
-function startController {
-  log_file="${ZITI_HOME-}/${ZITI_EDGE_CONTROLLER_RAWNAME}.log"
-  # shellcheck disable=SC2034
-  "${ZITI_BIN_DIR-}/ziti-controller" run "${ZITI_HOME_OS_SPECIFIC}/${ZITI_EDGE_CONTROLLER_RAWNAME}.yaml" &> "${log_file}" &
-  ZITI_EXPRESS_CONTROLLER_PID=$!
-  echo -e "ziti-controller started as process id: $ZITI_EXPRESS_CONTROLLER_PID. log located at: $(BLUE "${log_file}")"
->>>>>>> d79f51b9
 }
 
 function _setup_ziti_env_path {
@@ -409,8 +373,7 @@
   echo "export PFXLOG_NO_JSON=true" >> "${filepath}"
 
   echo "alias zec='ziti edge'" >> "${filepath}"
-  echo "alias zlogin='ziti edge login \"\${ZITI_CTRL_EDGE_ADVERTISED_ADDRESS}:\${ZITI_CTRL_EDGE_ADVERTISED_PORT}\" -u \"\${ZITI_USER-}\" -p \"\${ZITI_PWD}\" -c \"\${ZITI_PKI}/\${ZITI_PKI_CTRL_EDGE_INTERMEDIATE_NAME}/certs/\${ZITI_PKI_CTRL_EDGE_INTERMEDIATE_NAME}.cert\"'" >> "${filepath}"
-  echo "alias zitiLogin='ziti edge login \"\${ZITI_CTRL_EDGE_ADVERTISED_ADDRESS}:\${ZITI_CTRL_EDGE_ADVERTISED_PORT}\" -u \"\${ZITI_USER-}\" -p \"\${ZITI_PWD}\" -c \"\${ZITI_PKI}/\${ZITI_PKI_CTRL_EDGE_INTERMEDIATE_NAME}/certs/\${ZITI_PKI_CTRL_EDGE_INTERMEDIATE_NAME}.cert\"'" >> "${filepath}"
+  echo "alias zitiLogin='ziti edge login \"\${ZITI_CTRL_EDGE_ADVERTISED_ADDRESS}:\${ZITI_CTRL_EDGE_ADVERTISED_PORT}\" -u \"\${ZITI_USER-}\" -p \"\${ZITI_PWD}\" -y'" >> "${filepath}"
   echo "alias psz='ps -ef | grep ziti'" >> "${filepath}"
 
   #when sourcing the emitted file add the bin folder to the path
@@ -1059,7 +1022,6 @@
   stopController
   echo "Edge Router enrolled."
 
-<<<<<<< HEAD
   echo ""
   echo -e "$(GREEN "Congratulations. Express setup complete!")"
   echo -e "Your ZITI_HOME is located here: $(BLUE "${ZITI_HOME}")"
@@ -1069,11 +1031,6 @@
   echo -e "Start your Ziti Edge Router by running : $(BLUE 'startRouter')"
   echo ""
 }
-=======
-  echo "alias zec='ziti edge'" >> "${ENV_FILE}"
-  echo "alias zitiLogin='ziti edge login \"\${ZITI_EDGE_CTRL_ADVERTISED}\" -u \"\${ZITI_USER-}\" -p \"\${ZITI_PWD}\" -y'" >> "${ENV_FILE}"
-  echo "alias psz='ps -ef | grep ziti'" >> "${ENV_FILE}"
->>>>>>> d79f51b9
 
 # Gets the latest Ziti binary (the process is different for latest vs older so unfortunately two functions are needed)
 function getLatestZitiVersion {
