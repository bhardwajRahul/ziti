# Release 0.25.5

* Bug fix: Fixes an issue where dial could fail if the terminator router didn't response to routing last
* Bug fix: Fixes an issue where Edge administrator checks would not take default admin flag into account
<<<<<<< HEAD
* Bug fix: Fix an issue with docker-compose quickstart not properly loading env vars
* Enhancement: Add support for Apple M1 using the ziti quickstart CLI script
* Enhancement: Use an env file for docker-compose quickstart for easier version changes and other duplicated field values
* Enhancement: Allow for version override using the ziti quickstart CLI script
* Change: Renamed `pushDevBuild.sh` to `buildLocalDev.sh`, the script used for building a local dev version of the docker quickstart image
=======
* Buf fix: Fixes an issues where `isAdmin` would always default to false on updates (put/patch)
>>>>>>> 0891166c

# Release 0.25.4

**NOTE**: Link management is undergoing some restructuring to support better link costing and multiple interfaces. The link types introduced in 0.25 should not be used. A more complete replacement is coming soon.

* Enhancement: Add additional logging information to tunnel edge routers. Now adds the local address to the router/link chain.
* Enhancement: Add additional metrics for terminator errors. 
    - `service.dial.terminator.timeout`: Raised when the terminator times out when connecting with it's configured endpoint
    - `service.dial.terminator.connection_refused`: Raised when the terminator cannot connect to it's configured endpoint
    - `service.dial.terminator.invalid`: Raised when the edge router is unable to get or access the terminator
    - `service.dial.terminator.misconfigured`: Raised when the fabric is unable to find or create the terminator
* Enhancement: Authentication Policies
* Enhancement: JWT Primary/Secondary Authentication
* Enhancement: Required TOTP (fka MFA) Enrollment
* Bug fix: Fix router panic which can happen on link bind
* Bug fix: Fix router panic which can happen if the router shuts down before it's fully up an running
* Enhancement: Avoid router warning like `destination exists for [p57a]` by not sending egress in route, since egress will always already be established
* Enhancement: Change default dial retries to 2 from 3
* Enhancement: Add circuit inspect. `ziti fabric inspect .* circuit:<circuit-id>` will now return information about the circuit from the routers. This will include routing information as well as flow control data from the initiator and terminator.
* Change: Support for link types removed

## Authentication Policies

Authentication policies are configuration that allows administrators to enforce authentication requirements. A single
authentication policy is assigned to each identity in the system. This assignment is controlled on the `Identity`
entities within the Ziti Edge Management API. If an authentication policy is not specified, a system default policy is
applied that. The default policy represents the behavior of Ziti v0.25.3 and earlier and may be updated to the network's
requirements.

### Assignment

The `Identity` entity now supports a new field `authPolicyId`. In the REST Edge API this field is optional during create
and existing calls to `POST /identities` will succeed. Every identity must have exactly one authentication policy
assigned to it. If one is not assigned, the default authentication policy will be used (`authPolicyId` == `default`)

Example w/o `authPolicyId`:

`POST /edge/v1/management/identities`
```json

{
    "name": "zde",
    "type": "User",
    "isAdmin": false,
    "enrollment": {
        "ott": "true"
    },
    "roleAttributes": [
        "dial"
    ]
}
```

Example w/ `authPolicyId`:

`POST /edge/v1/management/identities`
```json
{
    "name": "zde",
    "type": "User",
    "isAdmin": false,
    "enrollment": {
        "ott": "true"
    },
    "roleAttributes": [
        "dial"
    ],
    "authPolicyId": "xyak1."
}
```

### Default Authentication Policy

Ziti contains a single default authentication policy that is marked as a "system" definition. It cannot be deleted,
but it can be updated. This authentication policy has a well known id of `default`. It can be viewed according to the
following example:

`GET /edge/v1/management/auth-policies/default`
```json
{
  "data": {
    "_links": {
      "self": {
        "href": "./auth-policies/default"
      }
    },
    "createdAt": "2022-03-30T17:54:55.785Z",
    "id": "default",
    "tags": {},
    "updatedAt": "2022-03-30T17:54:55.785Z",
    "name": "Default",
    "primary": {
      "cert": {
        "allowExpiredCerts": true,
        "allowed": true
      },
      "extJwt": {
        "allowed": true,
        "allowedSigners": null
      },
      "updb": {
        "allowed": true,
        "lockoutDurationMinutes": 0,
        "maxAttempts": 0,
        "minPasswordLength": 5,
        "requireMixedCase": false,
        "requireNumberChar": false,
        "requireSpecialChar": false
      }
    },
    "secondary": {
      "requireExtJwtSigner": null,
      "requireTotp": false
    }
  },
  "meta": {}
}
```

### AuthPolicy Endpoints

The following endpoints were added to support CRUD operations:

- List `GET /edge/v1/management/auth-policies`
- Create `POST /edge/v1/management/auth-policies`
- Detail `GET /edge/v1/management/auth-policies/{id}`
- Replace `PUT /edge/v1/management/auth-policies/{id}`
- Patch `PATCH /edge/v1/management/auth-policies/{id}`
- Delete `Delete /edge/v1/management/auth-policies/{id}`

And have the following properties:

- `name`: a unique name for the policy
- `primary.cert.allowed` - allow certificate based authentication
- `primary.cert.allowExpiredCerts` - allows clients with expired certificates to authenticate
- `primary.extJwt.allowed` - allow external JWT authentication
- `primary.extJwt.allowedSigners` - a specific set of external jwt signers that are allowed, if not set all enabled signers are allowed
- `primary.updb.allowed` - allow username/password authentication
- `primary.updb.lockoutDurationMinutes` - the number of minutes to lock an identity after exceeding `maxAttempts`, 0 = indefinite
- `primary.updb.minPasswordLength` - the minimum lengths passwords must be, currently a placeholder
- `primary.updb.requireMixedCase` - requires passwords to include mixed cases, currently a placeholder
- `primary.updb.requireNumberChar` - requires passwords to include at least 1 number, currently a placeholder
- `primary.updb.requireSpecialChar` - requires passwords to include at least 1 special character, currently a placeholder
- `secondary.requireExtJwtSigner` - requires an additional JWT bearer token be provided on all API requests, null is disabled
- `secondary.requireTotp` - requires TOTP (fka MFA enrollment) enrollment to be completed and in use
Example Create:

```json
{
    "name": "Original Name 1",
    "primary": {
        "cert": {
            "allowExpiredCerts": true,
            "allowed": true
        },
        "extJwt": {
            "allowed": true,
            "allowedSigners": [
                "2BurseGARW"
            ]
        },
        "updb": {
            "allowed": true,
            "lockoutDurationMinutes": 0,
            "maxAttempts": 5,
            "minPasswordLength": 5,
            "requireMixedCase": true,
            "requireNumberChar": true,
            "requireSpecialChar": true
        }
    },
    "secondary": {
        "requireExtJwtSigner": null,
        "requireTotp": false
    },
    "tags": {
        "originalTag1Name": "originalTag1Value"
    }
}
```

## JWT Primary/Secondary Authentication

A new primary authentication mechanism is available in addition to `cert` and `passsword` (UPDB). The internal
method name is `ext-jwt` and it allows authentication by providing a bearer token by a known external JWT signer.
A new entity `External JWT Singer` has been introduced and is defined in subsequent sections.

Successful primary authentication requires:

1) The target identity must have an authentication policy that allows primary external JWT signer authentication
2) The JWT provided must include a `kid` that matches the `kid` defined on an external JWT signer
3) The JWT provided must include a `sub` (or configured claim) that matches the identity's `id` or `externalId` (see below)
4) The JWT provided must be properly signed by the signer defined by `kid`
5) The JWT provided must be unexpired
6) The encoded JWT must be provided during the initial authentication in the `Authorization` header with the prefix `Bearer ` and subsequent API calls

A new secondary factor authentication mechanism is available in addition to TOTP (fka MFA). Both TOTP and `ext-jwt`
secondary authentication factors can be enabled at the same time for a "nFA" setup.

Successful secondary authentication requires all the same JWT token validation items, but as a secondary
factor, not providing a valid JWT bearer token on API requests will drop the request's access to 
"partially authenticated" - which has reduced access. Access can be restored by providing a valid JWT bearer token.
Additionally, to turn on the functionality, an authentication policy that has the `requireExtJwtSigner` field must be
set to a valid external JWT signer and assigned to the target identity(ies).

### External JWT Signers 

External JWT Signers can be managed on the following new REST Edge Management API endpoints:

- List `GET /edge/v1/management/ext-jwt-signers`
- Create `POST /edge/v1/management/ext-jwt-signers`
- Detail `GET /edge/v1/management/ext-jwt-signers/{id}`
- Replace `PUT /edge/v1/management/ext-jwt-signers/{id}`
- Patch `PATCH /edge/v1/management/ext-jwt-signers/{id}`
- Delete `Delete /edge/v1/management/ext-jwt-signers/{id}`

And support the following properties:

- `name` - a unique name for the signer
- `certPem` - a unique PEM x509 certificate for the signer
- `enabled` - whether the signer is currently enabled or disabled
- `externalAuthUrl` - the URL clients should use to obtain a JWT
- `claimsProperty` - the property to alternatively use for the target identity's `id` or `externalId`
- `useExternalId` - whether to match the `claimsProperty` to `id` (false) or `externalId` (true)
- `kid` - a unique `kid` value that will be present in a valid JWT's `kid` header

Example Create:

`POST /edge/v1/management/ext-jwt-signers`
```json
{
    "certPem": "-----BEGIN CERTIFICATE-----\nMIIBizC ...",
    "enabled": true,
    "kid": "c7e2081d-b8f0-44b1-80fa-d73872692fd6",
    "name": "Test JWT Signer Pre-Patch Kid",
    "externalAuthUrl" : "https://my-jwt-provide/auth",
    "claimsProperty": "email",
    "useExternalId": "true"
}
```

The above example creates a new signer that is enabled and that will instruct clients that they can attempt to obtain
a JWT from `https://my-jwt-provide/auth`. The JWT that is returned from `https://my-jwt-provide/auth` should have a
`kid` header of `c7e2081d-b8f0-44b1-80fa-d73872692fd6` and the `email` claim will be matched against Ziti identity's
`externalId` field.

### Identity ExternalId

Ziti identity's have a new optional field named `externalId`. All existing identities will have this value defaulted
to `null`. This value is unique if set and is currently only used for external JWT signer authentication. Ziti treats 
the value as a case-sensitive opaque string.

It has standard CRUD access on the `edge/v1/management/identities` endpoints for `POST`, `PUT`, `PATCH`, and `GET`.

## Required TOTP (fka MFA) Enrollment

With authentication policies, it is now possible to enforce MFA enrollment at authentication. Prior to this release,
it was only possible to restrict access to service(s) via posture checks. The authentication policy value
`secondary.requireTotp` being set to true will now force identities into a "partially authenticated" state unless
TOTP MFA is completed.

Due to this, it is now possible to enroll in TOTP MFA while "partially authenticated". It is not possible to manipulate
an existing completed enrollment.

## Circuit Inspection
Here is an example of the kind of information you can get with the new circuit inspection factility

```
$ ziti fabric inspect .* circuit:GrtfcCjzD -j | jq
{
  "errors": null,
  "success": true,
  "values": [
    {
      "appId": "aKYdwbTf7l",
      "name": "circuit:GrtfcCjzD",
      "value": {
        "Destinations": {
          "1LKMInhzapHdurbaABaa50": {
            "dest": "CX1kmb0fAl",
            "id": "1LKMInhzapHdurbaABaa50",
            "protocol": "tls",
            "split": true,
            "type": "link"
          },
          "wPBx": {
            "addr": "wPBx",
            "originator": "Initiator",
            "recvBuffer": {
              "lastSizeSent": 21,
              "size": 0
            },
            "sendBuffer": {
              "accumulator": 47,
              "acquiredSafely": true,
              "blockedByLocalWindow": false,
              "blockedByRemoteWindow": false,
              "closeWhenEmpty": false,
              "closed": false,
              "duplicateAcks": 0,
              "linkRecvBufferSize": 23,
              "linkSendBufferSize": 0,
              "retransmits": 0,
              "retxScale": 2,
              "retxThreshold": 100,
              "successfulAcks": 3,
              "timeSinceLastRetx": "1m17.563s",
              "windowsSize": 16384
            },
            "timeSinceLastLinkRx": "1m11.451s",
            "type": "xgress"
          }
        },
        "Forwards": {
          "1LKMInhzapHdurbaABaa50": "wPBx",
          "wPBx": "1LKMInhzapHdurbaABaa50"
        }
      }
    },
    {
      "appId": "CX1kmb0fAl",
      "name": "circuit:GrtfcCjzD",
      "value": {
        "Destinations": {
          "1LKMInhzapHdurbaABaa50": {
            "dest": "aKYdwbTf7l",
            "id": "1LKMInhzapHdurbaABaa50",
            "protocol": "tls",
            "split": true,
            "type": "link"
          },
          "MZ9x": {
            "addr": "MZ9x",
            "originator": "Terminator",
            "recvBuffer": {
              "lastSizeSent": 23,
              "size": 0
            },
            "sendBuffer": {
              "accumulator": 45,
              "acquiredSafely": true,
              "blockedByLocalWindow": false,
              "blockedByRemoteWindow": false,
              "closeWhenEmpty": false,
              "closed": false,
              "duplicateAcks": 0,
              "linkRecvBufferSize": 21,
              "linkSendBufferSize": 0,
              "retransmits": 0,
              "retxScale": 2,
              "retxThreshold": 102,
              "successfulAcks": 2,
              "timeSinceLastRetx": "457983h26m1.336s",
              "windowsSize": 16384
            },
            "timeSinceLastLinkRx": "1m16.555s",
            "type": "xgress"
          }
        },
        "Forwards": {
          "1LKMInhzapHdurbaABaa50": "MZ9x",
          "MZ9x": "1LKMInhzapHdurbaABaa50"
        }
      }
    }
  ]
}
```

# Release 0.25.3

* Enhancement: Add cost and precedence to host.v1 and host.v2 config types. This allows router-embedded tunnelers the ability to handle HA failover scenarios.
* Bug fix: Router link listener type was only inferred from the adverise address, not the bind address

# Release 0.25.2

## Deprecations
The Ziti Edge management REST `/database` and `/terminators` endpoints are being deprecated. They belong in the 
fabric management API, but there was no fabric REST api at the time when they were added. Now that they are 
available under fabric, they will be removed from the edge APIs in a future release, v0.26 or later.

## What's New

* Enhancement: Only translate router ids -> names in `ziti edge traceroute` when requested to with flag
* Enhancement: Add the /database rest API from edge to fabric, where they below
    * `ziti fabric db` now as the same commands as `ziti edge db`
* Enhancement: Add `ziti agent` command for sending IPC commands. Contains copy of what was under `ziti ps`.
* Enhancement: Add `ziti agent controller snapshot-db <name or pid>` IPC command


# Release 0.25.1

* Bug fix: Fix panic caused by race condition at router start up
    * Regression since 0.25.0

# Release 0.25.0

## Breaking Changes
Routers with version 0.25.0 or greater must be used with a controller that is also v0.25 or greater. 
Controllers will continue to work with older routers. Router of this version should also continue to interoperate with older routers.

NOTE: You may be used to seeing two links between routers, if they both have link listeners. Starting with v0.25 expect to see only
a single link between routers, unless you use the new link types feature.

## What's New

* Bug fix: Fixed an issue with the ziti CLI quickstart routine which also affected router and controller config generation leaving many config fields blank or incorrect.
    * Note: This fix was previously reported to have been fixed in 0.24.13 but the fix was actually applied to this release.
* Enhancement: Router Link Refactor
    * Support for multiple link types
    * Existing link notifications
    * Link heartbeats/latency have changed
    * Inspect and ps support for links
    * Router version dissemination
    * Distributed control preparation
* Enhancement: `ziti fabric list routers` now includes the link listener types and advertise addresses

## Router Link Refactor

### Multiple Link Types 
Routers can now configure multiple link listeners. Listeners now support an option 'type' attribute. If no type is provided, the link type will be derived from the address. For example, given the following configuration:

```
link:
  dialers:
    - binding:          transport
  listeners:
    - binding:          transport
      bind:             tls:127.0.0.1:7878
      advertise:        tls:127.0.0.1:7878

    - binding:          transport
      bind:             tls:127.0.0.1:5876
      advertise:        tls:127.0.0.1:5876
      type: cellular
```

The first listener will have a type of `tls` and the second listener will have a type of `cellular`. 

Routers will now try to maintain one link of each type available on the target router.

When using `ziti fabric list links` the link type will now be shown.

### Existing link notifications
As the controller doesn't persist links, when the controller restarts or loses connection it loses all information about router links. Routers can now notify the controller about existing links when they reconnect. If they receive a link dial request for a link that they already have (based on the target router and link type), they can now report back the existing link. This should prevent the number of links to remain relatively constant.

### Link Heartbeats

Because we are now limiting the number of links it is even more vital to ensure that links are healthy, and to respond quickly when links become unresponsive. To that end links now use heartbeats. As data flows across the link, heartbeat headers will be added periodically. Heartbeat responses will be added to return messages. If the link is currently quiet, explicit heartbeat messages will be sent. Heartbeats will also be used to measure latency. If heartbeats are unreturned for a certain amount of time, the link will be considered bad and torn down, so a new one can be established.

The link.latency metric now is calculated starting when the message is about to be sent. It may have a few extra milliseconds time, as the response waits briefly to see if there's an existing message that the response can piggyback on.

Previously link.latency include both queue and network time. Now that it only has network time, there's a new metrics, `link.queue_time` which tracks how long it takes messages to get from send requested to just before send.

### Inspect and ps support for links

`ziti fabric inspect .* links` can now be used to see what links each router knows about. This can be useful to determine if/how the controller and routers may have gotten out of sync.

Router can also be interrogated directly for their links via IPC, using `ziti ps`. 

```
$ ziti ps router dump-links 275061
id: 4sYO18tZ1Fz4HByXuIp1Dq dest: o.oVU2Qm. type: tls
id: 19V7yhjBpHAc2prTDiTihQ dest: hBjIP2wmxj type: tls
```

### Router version dissemination

Routers now get the version of the router they are dialing a link to, and pass their own version to that router as part of the dial. This allows routers to only enable specific features if both sides of the link support it.

### Distributed Control preparation

Giving the routers have more control over the links prepares us for a time when routers may be connected to multiple controllers. Routers will be able to notify controllers of existing links and will be prepared to resolve duplicate link dial requests from multiple sources.

# Release 0.24.13

* Enhancement: Added new `noTraversal` field to routers. Configures if a router should allow/disallow traversal. Required on create/update commands.
* Enhancement: `ziti edge update edge-router` now supports either `--no-traversal` flag which will allow/disallow a given router from being used to traverse. 
* Enhancement: `ziti fabric list routers` and `ziti edge list routers` will now display the noTraversal flag of associated routers. 
* Feature: 1st Party Certificate Extension

## 1st Party Certificate Extension

Ziti Edge Client and Management API both support certificate extension for Ziti provisioned certificates. Before a 
client certificate expires, the client can elect to generate a new client certificate that will extend its valid period
and allows the client to optionally utilize a new private key.

Process Outline:

1) The client enrolls, obtaining a client certificate that is signed by the Ziti Controller
2) The client authenticates
3) The client provides a CSR
4) The client receives a new public certificate
5) The client verifies with the controller the new public certificate has been obtained

### Detailed Outline

The client enrolls and authenticates with the controller as normal. If the client wishes to extend its client certificate,
it can request that at any time by doing:

```
POST /edge/{client|management}/current-identity/authenticators/{id}/extend

{
  "clientCertCsr": "-----BEGIN NEW CERTIFICATE REQUEST-----\n..."
}

```

If the authenticator specified by `{id}` is a certificate based authenticator and provisioned by Ziti, it will be allowed.
If not, 4xx HTTP status code errors will be returned outlining the issue. If ok, a 200 OK will be returned in the format of:

```
{
  "clientCert": "-----BEGIN CERTIFICATE-----\n....",
  "ca": ""-----BEGIN CERTIFICATE-----\n...."
}
```

At this point the controller will have stored the new certificate, but it is not usable for authentication until the client
proves that is has properly stored the client certificate. This verification is done by sending the client certificate
back to the controller:

```
POST /edge/{client|management}/current-identity/authenticators{id}/extend-verify
{
  "clientCert": "-----BEGIN CERTIFICATE-----\n...."
}
```

On success, 200 OK is returned and the new client certificate should be used for all future authentication requests. 

# Release 0.24.12

* Enhancement: Allow xgress proxy configuration in router config to accept service id or service name
* Build: Docker build process fixes 

# Release 0.24.11

* Bug fix: Fix ziti CLI env. Config was getting set to current directory, instead of defaulting to under $HOME
* Enhancement: Go tunneler support for service-side resolution of SRV, MX, TXT records for wildcard domains 

# Release 0.24.10

* Bug fix: Fix goroutine leak in channel
    * Regression introduced in v0.24.5
* Bug fix: Deleted routers should now be forcefully disconnected on delete
* Bug fix: Circuit timeouts, and not just failures, should now also incur failure costs on the related terminator when dialing
* Bug fix: Entity count events and the summary REST service now distinguish between fabric and edge service and routers. The edge counts names are suffixed with '.edge'
* Enhancement: Circuit events of all types now include the full set of attributes
* Enhancement: The `ziti edge list summary` now shows entity counts in alphabetical order of the entity type 
* Enhancement: `ziti edge update edge-router` now supports a `--cost` flag which will update a given routers associated cost.
* Enhancement: `ziti fabric list routers` and `ziti edge list routers` will now display the cost of associated routers.

# Release 0.24.9
* Enhancement: `ziti` now has subcommands under `create config` which will properly emit configuration files for 
  `controller`, `router edge` and `router fabric`. 

# Release 0.24.8

* Bug fix: Move control change presence handler notification out of bind handler
* Bug fix: Posture queries now have updatedAt values that increase on state change as well as posture check change
* Enhancement: xweb HTTP servers (edge, fabric REST APIs) now support compression requests from clients via `Accept-Encoding` headers (gzip, br, deflate)

# Release 0.24.7

* Bug fix: bbolt deadlock that could happen if posture cache evaluation coincided with a bbolt mmap operation
    * regression introduced in v0.22.1
* Bug fix: metrics event filtering 
    * regression introduced in 0.24.5 with the metrics name change

# Release 0.24.6

* Update bbolt library to v1.3.6 

# Release 0.24.5

* Enhancement: Durable Eventual Events
* Enhancement: API Session/Service Policy Enforcer Metrics
* Enhancement: Support Controller Address Changes
* Enhancement: Control Channel Metrics Split
* Enhancement: Metrics Output Size Reduction
* Enhancement: Channel Library Updates

## Durable Eventual Events

The controller now supports internal events to delay the processing cost of operations that do not need to resolve
immediately, but must resolve at some point. Events in the controller may pile up at increased load time and that load
level can be seen in a new gauge metric `eventual.events`.

- `eventual.events` - The count of outstanding eventual events

## API Session/Service Policy Enforcer Metrics

New metrics have been added to track internal processes of the controller that enforces API Sessions and Service
Policies.

- `api.session.enforcer.run` - a timer metric of run time of the API Session enforcer
- `api.session.enforcer.delete` - a meter metric of the number of API Sessions deleted
- `service.policy.enforcer.run` - a timer metric of run time of the Service Policy enforcer
- `service.policy.enforcer.event` - a timer metric of the run time for discrete enforcer events
- `service.policy.enforcer.event.deletes` - a meter of the number of signaling delete events processed
- `service.policy.enforcer.run.deletes` - a meter of the number of actual session deletes processed

## Support Controller Address Changes

The Ziti controller now supports additional address fields which can be used to signal endpoint software and routers to
update their configured controller address. The settings are useful in scenarios where moving between IP/hostnames is
desired. Use of these settings has security concerns that must be met in order to maintain connectivity and trust
between endpoint software and routers.

### Security Requirements

These are true for all REST API and control channel addresses.

1) The old IP/hostname and the new IP/hostname must be present on the certificate defined by the `cert` field before
   starting the transition
2) Adding the new IP/hostname to the SANs of an existing controller will require the generating and signing of a new
   certificate
3) The newly generated and signed certificate must still validate with the CAs provided to routers and endpoints
4) The old IP/hostname can only be removed after all in-use routers/endpoints have connected and upgraded addresses

### Process Outline

1) Generate new server certificates with additional SANs for the new IP/hostname - transitional server certificate
2) Update the controller configure to use the new transitional server certificate for the desired listeners (
   control/REST APIs)
3) Restart the controller
4) Upgrade all routers to v0.24.5 or later
5) Upgrade all SDK clients to versions that support controller address changes
6) Verify existing routers and REST API clients can still connect with the old IP/hostname
7) Define the new settings required for the REST APIs (`newAddress`) and/or control channel (`newListener`), see below
8) Restart the controller
9) Verify existing routers and REST API clients configuration files have updated
10) After all clients/routers have updated their addresses, transition the `newAddress` and `newListener` values to the
    default `address` and `listener` fields.
11) Remove the `newAddress` and `newListener` fields.
12) Restart the controller
13) Optionally generate a new server certificate without the old IP/hostname SANs and verify clients/routers can connect

Notes:

- This process may take days, weeks, or months depending on the size of the nework and how often the router/clients are
  run
- It is imperative that all clients/routers that will remain in use after the IP/hostname move connect at least once
  after `newAddress` and `newListener` values are configured and in use
- Clients/routers that do not receive the new address will need to be manually reconfigured by finding their
  configuration file and updating the controller address

### Control Channel Setting

The controller listener defined in the `ctrl` section now supports a `newListener` option which must be a supported
address format (generally in the form of `<protocol>:<host>:<port>`).

Once `newListener` is set, the controller will start to send out the new listener address to connecting routers after
the controller is restarted. All security concerns listed above must be met or routers will not be able to connect to
the controller.

```
ctrl:
  listener: tls:127.0.0.1:6262
  options:
    # (optional) settings
    # ...

    # A listener address which will be sent to connecting routers in order to change their configured controller
    # address. If defined, routers will update address configuration to immediately use the new address for future
    # connections. The value of newListener must be resolvable both via DNS and validate via certificates
    #newListener: tls:localhost:6262
```

### REST API Setting

REST APIs addresses are defined in the `web` section of the controller configuration. The `web` sections
contains `bindPoint`s that define which network interfaces the REST API server will listen on via the
`interface` field. The external address used to access that `bindPoint` is defined by the `address` field. An
additional `newAddress` field can optionally be set.

Once `newAddress` is set, the controller will start to send out the new address to all clients via the HTTP
header `ziti-ctrl-address`. The header will be present on all responses from the controller for the specific
`bindPoint`. All security concerns listed above must be met or client will not be able to connect to the controller.

```
web:
  # name - required
  # Provides a name for this listener, used for logging output. Not required to be unique, but is highly suggested.
  - name: all-apis-localhost
    # bindPoints - required
    # One or more bind points are required. A bind point specifies an interface (interface:port string) that defines
    # where on the host machine the webListener will listen and the address (host:port) that should be used to
    # publicly address the webListener(i.e. mydomain.com, localhost, 127.0.0.1). This public address may be used for
    # incoming address resolution as well as used in responses in the API.
    bindPoints:
      #interface - required
      # A host:port string on which network interface to listen on. 0.0.0.0 will listen on all interfaces
      - interface: 127.0.0.1:1280

        # address - required
        # The public address that external incoming requests will be able to resolve. Used in request processing and
        # response content that requires full host:port/path addresses.
        address: 127.0.0.1:1280

        # newAddress - optional
        # A host:port string which will be sent out as an HTTP header "ziti-new-address" if specified. If the header
        # is present, clients should update location configuration to immediately use the new address for future
        # connections. The value of newAddress must be resolvable both via DNS and validate via certificates
        newAddress: localhost:1280
```

## Control Channel Latency Metrics Changes

The control channel metrics have been broken into two separate metrics. Previously the metric measured how long it took for the message to be enqueued, sent and a reply received. Now the time to write to wire has been broken out.

* `ctrl.latency` - This now measures the time from wire send to response received
* `ctrl.queue_time` - This measure the time from when the send is requested to when it actually is written to the wire

## Metrics Output Size Reduction

If using the JSON metrics events output, the output has changed.

A metrics entry which previously would have looked like:

```
{
  "metric": "ctrl.tx.bytesrate",
  "metrics": {
    "ctrl.tx.bytesrate.count": 222,
    "ctrl.tx.bytesrate.m15_rate": 0.37625904063382576,
    "ctrl.tx.bytesrate.m1_rate": 0.12238911649077193,
    "ctrl.tx.bytesrate.m5_rate": 0.13784280219782497,
    "ctrl.tx.bytesrate.mean_rate": 0.1373326200238093
  },
  "namespace": "metrics",
  "source_entity_id": "z7ZmJux8a7",
  "source_event_id": "7b77ac53-c017-409e-afcc-fd0e1878a301",
  "source_id": "ctrl_client",
  "timestamp": "2022-01-26T21:46:45.866133131Z"
}
```

will now look like:

```
{
  "metric": "ctrl.tx.bytesrate",
  "metrics": {
    "count": 222,
    "m15_rate": 0.37625904063382576,
    "m1_rate": 0.12238911649077193,
    "m5_rate": 0.13784280219782497,
    "mean_rate": 0.1373326200238093
  },
  "namespace": "metrics",
  "source_entity_id": "z7ZmJux8a7",
  "source_event_id": "7b77ac53-c017-409e-afcc-fd0e1878a301",
  "source_id": "ctrl_client",
  "timestamp": "2022-01-26T21:46:45.866133131Z",
  "version" : 2
}
```

Note that the metric keys no longer have the metric name as a prefix. Also, the emitted metric has a new `version` field which is set to 2. 

Metrics with a single key, which previously looked like:

```
{
  "metric": "xgress.acks.queue_size",
  "metrics": {
    "xgress.acks.queue_size": 0
  },
  "namespace": "metrics",
  "source_event_id": "6eb30de2-55de-49d5-828f-4268a3707512",
  "source_id": "z7ZmJux8a7",
  "timestamp": "2022-01-26T22:06:33.242933687Z",
  "version": 2
}
```

now look like:

```
{
  "metric": "xgress.acks.queue_size",
  "metrics": {
    "value": 0
  },
  "namespace": "metrics",
  "source_event_id": "6eb30de2-55de-49d5-828f-4268a3707512",
  "source_id": "z7ZmJux8a7",
  "timestamp": "2022-01-26T22:06:33.242933687Z",
  "version": 2
}
```

## Channel Library Updates

The channel library, which is used by edge communications, control channel, links and management channel, has been refactored. It now does a better job handling canceled messaged through the send process. If a message send times out before it is sent, the message will now no longer be sent when it gets to the head of the queue. Channels can now be instrumented to allow better metrics gathering, as seen above the the split out control channel latency metrics. Channel internals have also been refactored so that initialization is better defined, leading to better concurrency characteristics. 

# Release 0.24.4

## What's New

* Enhancement: Cache sessions for the router/tunneler, to minimize the creation of unnecessary sessions
* Enhancement: Add send timeouts for route messages
* Enhancement: Add write timeout configuration for control channel
* Enhancement: API Session and Session deletes are now separate and eventually consistent
* Enhancement: API Session synchronization with routers no longer blocks database transactions
* Bug fix: fix message priority sorting

## Control Channel Timeouts

The controller config file now allows setting a write timeout for control channel connections. If a control channel
write times out, because the connection is in a bad state or because a router is in a bad state, the control channel
will be closed. This will allow the router to reconnect.

```
ctrl:
  listener:             tls:127.0.0.1:6262
    options:
      # Sets the control channel write timeout. A write timeout will close the control channel, so the router will reconnect
      writeTimeout: 15s
``` 

# Release 0.24.3

## What's New

* Enhancement: API Session delete events now include the related identity id
* Enhancement: controller and router start up messages now include the component id
* Enhancement: New metric `identity.refresh` which counts how often an identity should have to refresh the service list
  because of a service, config or policy change
* Enhancement: Edge REST services will now set the content-length on response, which will prevent response from being
  chunked
* Enhancement: Edge REST API calls will now show in metrics in the format of <path>.<method>
* Bug fix: fix controller panic during circuit creation if router is unexpectedly deleted during routing

# Release 0.24.2

## What's New

* Bug fix: link verification could panic if link was established before control was finished establishing
* Bug fix: When checking edge terminator validity in the router, check terminator id as well the address
* Bug fix: xweb uses idleTimeout correctly, was previously using writeTimeout instead
* Enhancement: Improve logging around links in routers. Ensure we close both channels when closing a split link
* Enhancement: Add support for inspect in `ziti fabric`. Works the same as `ziti-fabric inspect`

# Release 0.24.1

## What's New

* Bug Fix: Very first time using ziti cli to login with `ziti edge login` would panic
* Security: When using new fabric REST API in fabric only mode, certs weren't being properly checked. Regression exists
  only in 0.24.0

# Release 0.24.0

## Breaking Changes

* ziti-fabric-gw has been removed since the fabric now has its own REST API
* ziti-fabric-test is no longer being built by default and won't be included in future release bundles.
  Use `go build --tags all ./...` to build it
* ziti-fabric has been deprecated. Most of its features are now available in the `ziti` CLI under `ziti fabric`

## What's New

* Feature: Fabric REST API
* Performance: Additional route selection work
* Bug Fix: Fix controller deadlock which can happen if a control channel is closed while controller is responding
* Bug fix: Fix panic for UDP-only tproxy intercepts

## Fabric REST API

The fabric now has a REST API in addition to the channel2 management API. To enable it, add the fabric binding to the
apis section off the xweb config, as follows:

```
    apis:
      # binding - required
      # Specifies an API to bind to this webListener. Built-in APIs are
      #   - health-checks
      - binding: fabric
```

If running without the edge, the fabric API uses client certificates for authorization, much like the existing channel2
mgmt based API does. If running with the edge, the edge provides authentication/authorization for the fabric REST APIs.

### Supported Operations

These operations are supported in the REST API. The ziti CLI has been updated to use this in the new `ziti fabric`
sub-command.

* Services: create/read/update/delete
* Routers: create/read/update/delete
* Terminators: create/read/update/delete
* Links: read/update
* Circuits: read/delete

### Unsupported Operations

Some operations from ziti-fabric aren't get supported:

* Stream metrics/traces/circuits
    * This feature may be re-implemented in terms of websockets, or may be left as-is, or may be dropped
* Inspect (get stackdumps)
    * This will be ported to `ziti fabric`
* Decode trace files
    * This may be ported to `ziti-ops`

# Release 0.23.1

## What's New

* Performance: Improve route selection cpu and memory use.
* Bug fix: Fix controller panic in routes.MapApiSessionToRestModel caused by missing return

# Release 0.23.0

## What's New

* Bug fix: Fix panic in router when router is shutdown before control channel is established
* Enhancement: Add source/target router ids on link metrics.
* Security: Fabric management channel wasn't properly validating certs against the server cert chain
* Security: Router link listeners weren't properly validating certs against the server cert chain
* Security: Link listeners now validate incoming links to ensure that the link was requested by the controller and the
  correct router dialed
* Security: Don't allow link forwarding entries to be overriden, as link ids should be unique
* Security: Validate ctrl channel clients against controller cert chain in addition to checking cert fingerprint

## Breaking Changes

The link validation required a controller side and router side component. The controller will continue to work with
earlier routers, but the routers with version >= 0.23.0 will need a controller with version >= 0.23.0.

## Link Metrics Router Ids

The link router ids will now be included as tags on the metrics.

```
{
  "metric": "link.latency",
  "metrics": {
    "link.latency.count": 322,
    "link.latency.max": 844083,
    "link.latency.mean": 236462.8671875,
    "link.latency.min": 100560,
    "link.latency.p50": 212710.5,
    "link.latency.p75": 260137.75,
    "link.latency.p95": 491181.89999999997,
    "link.latency.p99": 820171.6299999995,
    "link.latency.p999": 844083,
    "link.latency.p9999": 844083,
    "link.latency.std_dev": 118676.24663550049,
    "link.latency.variance": 14084051515.49014
  },
  "namespace": "metrics",
  "source_entity_id": "lDWL",
  "source_event_id": "52f9de3e-4293-4d4f-9dc8-5c4f40b04d12",
  "source_id": "4ecTdw8lG6",
  "tags": {
    "sourceRouterId": "CorTdA8l7",
    "targetRouterId": "4ecTdw8lG6"
  },
  "timestamp": "2021-11-10T18:04:32.087107445Z"
}
```

Note that this information is injected into the metric in the controller. If the controller doesn't know about the link,
because of a controller restart, the information can't be added.

# Release 0.22.11

## What's New

* Feature: API Session Events

## API Session Events

API Session events can now be configured by adding `edge.apiSessions` under event subscriptions. The events may be of
type `created` and `deleted`. The event type can be filtered by adding an `include:` block, similar to edge sessions.

The JSON output looks like:

```
{
  "namespace": "edge.apiSessions",
  "event_type": "created",
  "id": "ckvr2r4fs0001oigd6si4akc8",
  "timestamp": "2021-11-08T14:45:45.785561479-05:00",
  "token": "77cffde5-f68e-4ef0-bbb5-731db36145f5",
  "identity_id": "76BB.shC0",
  "ip_address": "127.0.0.1"
}
```

# Release 0.22.10

# What's New

* Bug fix: address client certificate changes altered by library changes
* Bug fix: fixes a panic on session read in some situations
* Enhancement: Certificate Authentication Extension provides the ability to extend certificate expiration dates in the
  Edge Client and Management APIs

## Certificate Authentication Extension

The Edge Client and Management APIs have had the following endpoint added:

- `POST /current-identity/authenticators/{id}/extend`

It is documented as:

```
Allows an identity to extend its certificate's expiration date by
using its current and valid client certificate to submit a CSR. This CSR may
be passed in using a new private key, thus allowing private key rotation.

After completion any new connections must be made with certificates returned from a 200 OK
response. The previous client certificate is rendered invalid for use with the controller even if it
has not expired.

This request must be made using the existing, valid, client certificate.
```

An example input is:

```
{
    "clientCertCsr": "...<csr>..."
}
```

Output responses include:

- `200 OK` w/ empty object payloads: `{}`
- `401 UNAUTHORIZED` w/ standard error messaging
- `400 BAD REQUESET` w/ standard error messaging for field errors or CSR processing errors

# Release 0.22.9

# What's New

* Build: This release adds an arm64 build and improved docker build process

# Release 0.22.8

# What's New

* Bug fix: Workaround bbolt bug where cursor next sometimes skip when current is deleted. Use skip instead of next.
  Fixes orphan session issue.
* Bug fix: If read fails on reconnecting channel, close peer before trying to reconnect
* Bug fix: Don't log every UDP datagram at info level in tunneler
* Change: Build with -trimpath to aid in plugin compatibility

# Release 0.22.7

# What's New

* Bug fix: Router automatic certificate enrollments will no longer require a restart of the router
* Enhancement: foundation Identity implementations now support reloading of tls.Config certificates for CAs
* Enhancement: foundation Identity library brought more in-line with golang idioms
* Experimental: integration with PARSEC key service
* Bug fix: Fix controller panic when router/tunnel tries to host invalid service

## PARSEC integration (experimental)

Ziti can now use keys backed by PARSEC service for identity. see https://parallaxsecond.github.io/parsec-book/index.html

example usage during enrollment (assuming `my-identity-key` exists in PARSEC service):

```
$ ziti-tunnel enroll -j my-identity.jwt --key parsec:my-identity-key
```

# Release 0.22.6

# What's New

* Enhancement: Add terminator_id and version to service events. If a service event relates to a terminator, the
  terminator_id will now be included. Service events now also have a version field, which is set to 2.
* Enhancement: Don't let identity/service/edge router role attributes start with a hashtag or at-symbol to prevent
  confusion.
* Bug fix: Timeout remaining for onWake/onUnlock will properly report as non-zero after MFA submission
* Enhancement: traceroute support
* Enhancement: add initial support for UDP links

## Traceroute

The Ziti cli and Ziti Golang SDK now support traceroute style operations. In order for this to work the SDK and routers
must be at version 0.22.6 or greater. This is currently only supported in the Golang SDK.

The SDK can perform a traceroute as follows:

```
conn, err := ctx.Dial(o.Args[0])
result, err := conn.TraceRoute(hop, time.Second*5)
```

The result structure looks like:

```
type TraceRouteResult struct {
    Hops    uint32
    Time    time.Duration
    HopType string
    HopId   string
}
```

Increasing numbers of hops can be requested until the hops returned is greater than zero, indicating that additional
hops weren't available. This functionality is available in the Ziti CLI.

```
$ ziti edge traceroute simple -c ./simple-client.json 
 1               xgress/edge    1ms 
 2     forwarder[n4yChTL3Jy]     0s 
 3     forwarder[Yv7BPW0kGR]     0s 
 4               xgress/edge    1ms 
 5                sdk/golang     0s 

plorenz@carrot:~/work/nf$ ziti edge traceroute simple -c ./simple-client.json 
 1               xgress/edge     0s 
 2     forwarder[n4yChTL3Jy]     0s 
 3     forwarder[Yv7BPW0kGR]    1ms 
 4     xgress/edge_transport     0s 
```

# Release 0.22.5

## What's New

* Update from Go 1.16 to Go 1.17

# Release 0.22.4

## What's New

* Bug fix: Ziti CLI creating a CA now has the missing `--identity-name-format` / `-f` option
* Bug fix: Edge router/tunneler wasn't getting per-service precedence/cost defined on identity
* Cleanup: The HA terminator strategy has been removed. The implementation was incomplete on its own. Use health checks
  instead of active/passive setups

# Release 0.22.3

## What's New

* Bug fix: Fix panic in listener close if the socket hadn't been initalized yet
* Bug fix: Fix panic in posture bulk create if mfa wasn't set
* Bug fix: Fix panic in circuit creation on race condition when circuits are add/removed concurrently

# Release 0.22.2

## What's New

* Bug fix: Upgrading a controller from 0.22.0 or earlier to 0.22.2 will no longer leave old sessions w/o identityId
  properties. Workaround for previous versions is to use `ziti-controller delete-sessions`
* Bug fix: If a router/tunneler loses connectivity with the controller long enough for the api session to time out, the
  router will now restablish any terminators for hosted services
* Enhancement: Add some short aliases for the CLI
    * edge-router -> er
    * service-policy -> sp
    * edge-router-policy -> erp
    * service-edge-router-policy -> serp
* Feature: Add GetServiceTerminators to Golang SDK ziti.Context
* Feature: Add GetSourceIdentifier to Golang SDK edge.ServiceConn

# Release 0.22.1

## What's New

* Bug fix: Fabric v0.16.93 fixes `xgress.GetCircuit` to provide a `ctrl not ready` error response when requests arrive
  before the router is fully online.
* Bug fix: Ziti CLI will no longer truncate paths on logins with explicit URLs
* Bug fix: Ziti CLI will now correctly check the proper lengths of sha512 hashes in hex format
* Bug fix: MFA Posture Check timeout will no longer be half their set value
* Bug fix: MFA Posture Checks w/ a timeout configured to 0 will be treated as having no timeout (-1) instead of always
  being timed out
* Bug fix: MFA Posture Checks will no longer cause an usually high frequency of session updates
* Bug fix: MFA Posture Checks during subsequent MFA submissions will no longer 401
* Bug fix: Listing sessions via `GET /sessions` will no longer report an error in certain data states
* Feature: Posture responses now report services affected with timeout/state changes
* Feature: Ziti CLI `unwrap` command for identity json files will now default the output file names
* Feature: Ziti CLI improvements
    * New interactive tutorial covering creating your first service. Run using: `ziti edge tutorial first-service`
    * You can now delete multiple entities at once, by providing multiple ids. Ex: `ziti edge delete services one two`
      or `ziti edge delete service one two` will both work.
    * You can now delete multiple entities at once, by providing a filter.
      Ex: `ziti edge delete services where 'name contains "foo"`
    * Create and delete output now has additional context.
* Feature: Terminators can now be filtered by service and router name:
  Ex: `ziti edge list terminators 'service.name = "echo"'`
* Feature: New event type `edge.entityCounts`

## Entity Count Events

The Ziti Controller can now generate events with a summary of how many of each entity type are currently in the data
store. It can be configured with an interval for how often the event will be generated. The default interval is five
minutes.

```
events:
  jsonLogger:
    subscriptions:
      - type: edge.entityCounts
        interval: 5m
```

Here is an example of the JSON output of the event:

```
{
  "namespace": "edge.entityCounts",
  "timestamp": "2021-08-19T13:39:54.056181406-04:00",
  "counts": {
    "apiSessionCertificates": 0,
    "apiSessions": 9,
    "authenticators": 4,
    "cas": 0,
    "configTypes": 5,
    "configs": 2,
    "edgeRouterPolicies": 4,
    "enrollments": 0,
    "eventLogs": 0,
    "geoRegions": 17,
    "identities": 6,
    "identityTypes": 4,
    "mfas": 0,
    "postureCheckTypes": 5,
    "postureChecks": 0,
    "routers": 2,
    "serviceEdgeRouterPolicies": 2,
    "servicePolicies": 5,
    "services": 3,
    "sessions": 0
  },
  "error": ""
}
```

# Release 0.22.0

## What's New

* Refactor: Fabric Sessions renamed to Circuits (breaking change)
* Feature: Links will now wait for a timeout for retrying
* Bug fix: Sessions created on the controller when circuit creation fails are now cleaned up
* Feature: Enhanced `ziti` CLI login functionality (has breaking changes to CLI options)
* Feature: new `ziti edge list summary` command, which shows database entity counts
* Bug fix: ziti-fabric didn't always report an error to the OS when it had an error
* Refactor: All protobuf packages have been prefixed with `ziti.` to help prevent namespace clashes. Should not be a
  breaking change.
* Feature: Selective debug logging by identity for path selection and circuit establishment
    * `ziti edge trace identity <identity id>` will turn on debug logging for selecting paths and establishing circuits
    * Addition context for these operations including circuitId, sessionid and apiSessionId should now be in log
      messages regardless of whether tracing is enabled
    * Tracing is enabled for a given duration, which defaults to 10 minutes

## Breaking Changes

Fabric sessions renamed to circuits. External integrators may be impacted by changes to events. See below for details.

### Ziti CLI

Commands under `ziti edge` now reserve the `-i` flag for specifying client identity. Any command line argumet which
previously had a `-i` short version now only has a long version.

For consistency, policy roles parameters must all be specified in long form

This includes the following flags:

* ziti edge create edge-router-policy --identity-roles --edge-router-roles
* ziti edge update edge-router-policy --identity-roles --edge-router-roles
* ziti edge create service-policy --identity-roles --service-roles
* ziti edge update service-policy --identity-roles --service-roles
* ziti edge create service-edge-router-policy --service-roles --edge-router-roles
* ziti edge update service-edge-router-policy --service-roles --edge-router-roles
* ziti edge create posture-check mfa --ignore-legacy
* ziti edge update posture-check mfa --ignore-legacy
* ziti edge update authenticator updb --identity
* ziti egde update ca --identity-atributes (now -a)

The `ziti edge` commands now store session credentials in a new location and new format. Existing sessions will be
ignored.

The `ziti edge controller` command was previously deprecated and has now been removed. All commands that were previously
available under `ziti edge controller` are available under `ziti edge`.

## Fabric Sessions renamed to Circuits

Previously we had three separate entities named session: fabric sessions, edge sessions and edge API sessions. In order
to reduce confusion, fabric sessions have been renamed to circuits. This has the following impacts:

* ziti-fabric CLI
    * `list sessions` renamed to `list circuits`
    * `remove session` renamed to `remove circuit`
    * `stream sessions` renamed to `stream circuits`
* Config properties
    * In the controller config, under `networks`, `createSessionRetries` is now `createCircuitRetries`
    * In the router config, under xgress dialer/listener options, `getSessionTimeout` is now `getCircuitTimeout`
    * In the router config, under xgress dialer/listener options, `sessionStartTimeout` is now `circuitStartTimeout`
    * In the router, under `forwarder`, `idleSessionTimeout` is now `idleCircuitTimeout`

In the context of the fabric there was an existing construct call `Circuit` which has now been renamed to `Path`. This
may be visible in a few `ziti-fabric` CLI outputs

### Event changes

Previously the fabric had session events. It now has circuit events instead. These events have the `fabric.circuits`
namespace. The `circuitUpdated` event type is now the `pathUpdated` event.

```
type CircuitEvent struct {
	Namespace string    `json:"namespace"`
	EventType string    `json:"event_type"`
	CircuitId string    `json:"circuit_id"`
	Timestamp time.Time `json:"timestamp"`
	ClientId  string    `json:"client_id"`
	ServiceId string    `json:"service_id"`
	Path      string    `json:"circuit"`
}
```

Additionally the Usage events now have `circuit_id` instead of `session_id`. The usage events also have a new `version`
field, which is set to 2.

# Pending Link Timeout

Previously whenever a router connected we'd look for new links possiblities and create new links between routers where
any were missing. If lots of routers connected at the same time, we might create duplicate links because the links
hadn't been reported as established yet. Now we'll checking for links in Pending state, and if they haven't hit a
configurable timeout, we won't create another link.

The new config property is `pendingLinkTimeoutSeconds` in the controller config file under `network`, and defaults to 10
seconds.

## Enhanced CLI Login Functionality

### Server Trust

#### Untrusted Servers

If you don't provide a certificates file when logging in, the server's well known certificates will now be pulled from
the server and you will be prompted if you want to use them. If certs for the host have previously been retrieved they
will be used. Certs stored locally will be checked against the certs on the server when logging in. If a difference is
found, the user will be notified and asked if they want to update the local certificate cache.

If you provide certificates during login, the server's certificates will not be checked or downloaded. Locally cached
certificates for that host will not be used.

#### Trusted Servers

If working with a server which is using certs that your OS already recognizes, nothing will change. No cert needs to be
provided and the server's well known certs will not be downloaded.

### Identities

The Ziti CLI now suports multiple identities. An identity can be specified using `--cli-identity` or `-i`.

Example commands:

```
$ ziti edge login -i dev localhost:1280
Enter username: admin
Enter password: 
Token: 76ff81b4-b528-4e2c-ad73-dcb0a39b6489
Saving identity 'dev' to ~/.config/ziti/ziti-cli.json

$ ziti edge -i dev list services
id: -JucPW0kGR    name: ssh    encryption required: true    terminator strategy: smartrouting    role attributes: ["ssh"]
results: 1-1 of 1
```

If no identity is specified, a default will be used. The default identity is `default`.

#### Switching Default Identity

The default identity can be changed with the `ziti edge use` command.

The above example could also be accomplished as follows:

```
$ ziti edge use dev
Settting identity 'dev' as default in ~/.config/ziti/ziti-cli.json

$ ziti edge login localhost:1280
Enter username: admin
Enter password: 
Token: e325d91c-a452-4454-a733-cfad88bfa356
Saving identity 'dev' to ~/.config/ziti/ziti-cli.json

$ ziti edge list services
id: -JucPW0kGR    name: ssh    encryption required: true    terminator strategy: smartrouting    role attributes: ["ssh"]
results: 1-1 of 1

$ ziti edge use default
Settting identity 'default' as default in ~/.config/ziti/ziti-cli.json
```

`ziti edge use` without an argument will list logins you have made.

```
$ ziti edge use
id:      default | current:  true | read-only:  true | urL: https://localhost:1280/edge/management/v1
id:        cust1 | current: false | read-only: false | urL: https://customer1.com:443/edge/management/v1
```

#### Logout

You can now also clear locally stored credentials using `ziti edge logout`

```
$ ziti edge -i cust1 logout  
Removing identity 'cust1' from ~/.config/ziti/ziti-cli.json
```

#### Read-Only Mode

When logging in one can mark the identity as read-only. This is a client side enforced flag which will attempt to make
sure only read operations are performed by this session.

```
$ ziti edge login --read-only localhost:1280
Enter username: admin
Enter password: 
Token: 966192c6-fb7f-481e-8230-dcef157770ef
Saving identity 'default' to ~/.config/ziti/ziti-cli.json

$ ziti edge list services
id: -JucPW0kGR    name: ssh    encryption required: true    terminator strategy: smartrouting    role attributes: ["ssh"]
results: 1-1 of 1

$ ziti edge create service test
error: this login is marked read-only, only GET operations are allowed
```

NOTE: This is not guaranteed to prevent database changes. It is meant to help prevent accidental changes, if the wrong
profile is accidentally used. Caution should always be exercised when working with sensitive data!

#### Login via Token

If you already have an API session token, you can use that to create a client identity using the new `--token` flag.
When using `--token` the saved identity will be marked as read-only unless `--read-only=false` is specified. This is
because if you only have a token and not full credentials, it's more likely that you're inspecting a system to which you
have limited privileges.

```
$ ziti edge login localhost:1280 --token c9f37575-f660-409b-b731-5a256d74a931
NOTE: When using --token the saved identity will be marked as read-only unless --read-only=false is provided
Saving identity 'default' to ~/.config/ziti/ziti-cli.json
```

Using this option will still check the server certificates to see if they need to be downloaded and/or compare them with
locally cached certificates.

# Release 0.21.0

## Semantic now Required for policies (BREAKING CHANGE)

Previouxly semantic was optional when creating or updating policies (POST or PUT), defaulting to `AllOf` when not
specified. It is now required.

## What's New

* Bug fix: Using PUT for policies without including the semantic would cause them to be evaluated using the AllOf
  semantic
* Bug fix: Additional concurrency fix in posture data
* Feature: Ziti CLI now supports a comprehensive set of `ca` and `cas` options
* Feature: `ziti ps` now supports `set-channel-log-level` and `clear-channel-log-level` operations
* Change: Previouxly semantic was optional when creating or updating policies (POST or PUT), defaulting to `AllOf` when
  not specified. It is now required.

# Release 0.20.14

## What's New

* Bug fix: Posture timeouts (i.e. MFA timeouts) would not apply to the first session of an API session
* Bug fix: Fix panic during API Session deletion
* Bug fix: DNS entries in embedded DNS server in go tunneler apps were not being cleaned up
* Feature: Ziti CLI now supports attribute updates on MFA posture checks
* Feature: Posture queries now support `timeout` and `timeoutRemaining`

# Release 0.20.13

## What's New

* Bug fix: [edge#712](https://github.com/openziti/edge/issues/712)
    * NF-INTERCEPT chain was getting deleted when any intercept was stopped, not when all intercepts were stopped
    * IP address could get re-used across DNS entries. Added DNS cache flush on startup to avoid this
    * IP address cleanup was broken as all services would see last assigned IP
* Bug fix: Introduce delay when closing xgress peer after receiving unroute if end of session not yet received
* Feature: Can now search relevant entities by role attributes
    * Services, edge routers and identities can be search by role attribute.
      Ex: `ziti edge list services 'anyOf(roleAttributes) = "one"'`
    * Polices can be searched by roles. Ex: `ziti edge list service-policies 'anyOf(identityRoles) = "#all"'`

# Release 0.20.12

## What's New

* Bug fix: [edge#641](https://github.com/openziti/edge/issues/641)Management and Client API nested resources now
  support `limit` and `offset` outside of `filter` as query params
* Feature: MFA Timeout Options

## MFA Timeout Options

The MFA posture check now supports three options:

* `timeoutSeconds` - the number of seconds before an MFA TOTP will need to be provided before the posture check begins
  to fail (optional)
* `promptOnWake` - reduces the current timeout to 5m (if not less than already) when an endpoint reports a "wake"
  event (optional)
* `promptOnUnlock` - reduces the current timeout to 5m (if not less than already) when an endpoint reports an "unlock"
  event (optional)
* `ignoreLegacyEndpoints` - forces all other options to be ignored for legacy clients that do not support event state (
  optional)

Event states, `promptOnWake` and `promptOnUnlock` are only supported in Ziti C SDK v0.20.0 and later. Individual ZDE/ZME
clients may take time to update. If older endpoint are used with the new MFA options `ignoreLegacyEndpoints` allows
administrators to decide how those clients should be treated. If `ignoreLegacyEndpoints` is `true`, they will not be
subject to timeout or wake events.

# Release 0.20.11

* Bug fix: CLI Admin create/update/delete for UPDB authenticators now function properly
* Maintenance: better logging [sdk-golang#161](https://github.com/openziti/sdk-golang/pull/161)
  and [edge#700](https://github.com/openziti/edge/pull/700)
* Bug fix: [sdk-golang#162](https://github.com/openziti/sdk-golang/pull/162) fix race condition on close of ziti
  connections

# Release 0.20.10

## What's New

* Bug fix: patch for process multi would clear information
* Bug fix: [ziti#420](https://github.com/openziti/ziti/issues/420) fix ziti-tunnel failover with multiple interfaces
  when once becomes unavailable
* Bug fix: [edge#670](https://github.com/openziti/edge/issues/670) fix ziti-tunnel issue where address were left
  assigned to loopback after clean shutdown
* Bug fix: race condition in edge session sync could cause router panic. Regression since 0.20.9
* Bug fix: terminator updates and deletes from the combined router/tunneler weren't working
* Feature: Router health checks
* Feature: Controller health check

## Router Health Checks

Routers can now enable an HTTP health check endpoint. The health check is configured in the router config file with the
new `healthChecks` section.

```
healthChecks:
    ctrlPingCheck:
        # How often to ping the controller over the control channel. Defaults to 30 seconds
        interval: 30s
        # When to timeout the ping. Defaults to 15 seconds
        timeout: 15s
        # How long to wait before pinging the controller. Defaults to 15 seconds
        initialDelay: 15s
```

The health check endpoint is configured via XWeb, same as in the controller. As section like the following can be added
to the router config to enable the endpoint.

```
web:
  - name: health-check
    bindPoints:
      - interface: 127.0.0.1:8081
        address: 127.0.0.1:8081
    apis:
      - binding: health-checks
```

The health check output will look like this:

```
$ curl -k https://localhost:8081/health-checks
{
    "data": {
        "checks": [
            {
                "healthy": true,
                "id": "controllerPing",
                "lastCheckDuration": "767.381µs",
                "lastCheckTime": "2021-06-21T16:22:36-04:00"
            }
        ],
        "healthy": true
    },
    "meta": {}
}

```

The endpoint will return a 200 if the health checks are passing and 503 if they are not.

# Controller Health Check

Routers can now enable an HTTP health check endpoint. The health check is configured in the router config file with the
new `healthChecks` section.

```
healthChecks:
    boltCheck:
        # How often to check the bolt db. Defaults to 30 seconds
        interval: 30s
        # When to timeout the bolt db check. Defaults to 15 seconds
        timeout: 15s
        # How long to wait before starting bolt db checks. Defaults to 15 seconds
        initialDelay: 15s
```

The health check endpoint is configured via XWeb. In order to enable the health check endpoint, add it **first** to the
list of apis.

```
    apis:
      # binding - required
      # Specifies an API to bind to this webListener. Built-in APIs are
      #   - edge-management
      #   - edge-client
      #   - fabric-management
      - binding: health-checks
        options: { }
      - binding: edge-management
        # options - variable optional/required
        # This section is used to define values that are specified by the API they are associated with.
        # These settings are per API. The example below is for the `edge-api` and contains both optional values and
        # required values.
        options: { }
      - binding: edge-client
        options: { }

```

The health check output will look like this:

```
$ curl -k https://localhost:1280/health-checks
{
    "data": {
        "checks": [
            {
                "healthy": true,
                "id": "bolt.read",
                "lastCheckDuration": "27.46µs",
                "lastCheckTime": "2021-06-21T17:32:31-04:00"
            }
        ],
        "healthy": true
    },
    "meta": {}
}

```

# Release 0.20.9

## What's New

* Bug fix: router session sync would fail if it took longer than a second
* Bug fix: API sessions created during session sync could get thrown out when session sync was finalized
* Bug fix: Update of identity defaultHostingCost and defaultHostingPrecedence didn't work
* Improvement: List identities is faster as it no longer always iterates through all api-sessions
* Improvement: API Session enforcer now batches deletes of session for better performance

# Release 0.20.8

## What's New

* 0.20.7 was missing the most up-to-date version of the openziti/edge library dependency

# Release 0.20.7

## What's New

* Xlink now supports to a boolean `split` option to enable/disable separated payload and ack channels.
* Router identity now propagated through the link establishment plumbing. Will facilitate
  router-directed `transport.Configuration` profiles in a future release.
* Bug fix: tunneler identity appData wasn't propagated to tunneler/router
* Bug fix: API session updates were only being sent to one router (regression since 0.20.4)
* Bug fix: API session enforcer wasn't being started (regression since 0.20.0)
* Bug fix: Setting per identity service costs/precedences didn't work with PATCH

### Split Xlink Payload/Ack Channels

Split payload and ack channels are enabled by default, preserving the behavior of previous releases. To disable split
channels, merge the following stanza into your router configuration:

```
link:
  dialers:
    - binding:              transport
      split:                false
```

# Release 0.20.6

## What's New

* Bug fix: Revert defensive Edge Router disconnect protection in Edge

# Release 0.20.5

## What's New

* Bug fix: Fix panic on double chan close that can occur when edge routers disconnect/reconnect in rapid succession
* Bug fix: Fix defaults for enrollment durations when not specified (would default near 0 values)

# Release 0.20.4

## What's New

* Bug fix: Fix a deadlock that can occur if Edge Routers disconnect during session synchronization or update processes
* Bug fix: Fix URL for CAS create in Ziti CLI

# Release 0.20.3

## What's New

* Bug fix: Update of identity appData wasn't working
* Bug fix: Terminator updates failed if cost wasn't specified
* Bug fix: Control channel handler routines were exiting on error instead of just closing peer and continuing

# Release 0.20.2

## What's New

* ziti-router will now emit a stackdump before exiting when it receives a SIGQUIT
* ziti ps stack now takes a --stack-timeout and will quit after the specified timeout if the stack dump hasn't completed
  yet
* ziti now supports posture check types of process multi
* Fixes a bug in Ziti Management API where posture checks of type process multi were missing their base entity
  information (createdAt, updatedAt, etc.)

# Release 0.20.1

## What's New

* Fixes a bug in the GO sdk which could cause panic by return nil connection and nil error
* [ziti#170](https://github.com/openziti/ziti/issues/170) Fixes the service poll refresh default for ziti-tunnel host
  mode
* Fixes a deadlock in control channel reconnect logic triggerable when network path to controller is unreliable

# Release 0.20.0

## What's New

* Fix bug in router/tunneler where only first 10 services would get picked up for intercepting/hosting
* Fix bug in router/tunneler where we'd process services multiple times on service add/remove/update
* Historical Changelog Split
* Edge Management REST API Transit Router Deprecation
* Edge REST API Split & Configuration Changes

### Historical Changelog Split

Changelogs for previous minor versions are now split into their own files under `/changelogs`.

### Edge Management REST API Transit Router Deprecation

The endpoint `/transit-routers` is now `/routers`. Use of the former name is considered deprecated. This endpoint only
affects the new Edge Management API.

### Edge REST API Split

The Edge REST API has now been split into two APIs: The Edge Client API and the Edge Management API. There are now two
Open API 2.0 specifications present in the `edge` repository under `/specs/client.yml`
and `/specs/management.yml`. These two files are generated (see the scripts in `/scripts/`) from decomposed YAML source
files present in `/specs/source`.

The APIs are now hosted on separate URL paths:

- Client API: `/edge/client/v1`
- Management API: `/edge/management/v1`

Legacy path support is present for the Client API only. The Management API does not support legacy URL paths. The Client
API Legacy paths that are supported are as follows:

- No Prefix: `/*`
- Edge Prefix: `/edge/v1/*`

This support is only expected to last until all Ziti SDKs move to using the new prefixed paths and versions that do not
reach the end of their lifecycle. After that time, support will be removed. It is highly  
suggested that URL path prefixes be updated or dynamically looked up via the `/version` endpoint (see below)

#### Client and Management API Capabilities

The Client API represents only functionality required by and endpoint to connected to and use services. This API
services Ziti SDKs.

The Management API represents all administrative configuration capabilities. The Management API is meant to be used by
the Ziti Admin Console (ZAC) or other administrative integrations.

*Client API Endpoints*

- `/edge/client/v1/`
- `/edge/client/v1/.well-known/est/cacerts`
- `/edge/client/v1/authenticate`
- `/edge/client/v1/authenticate/mfa`
- `/edge/client/v1/current-api-session`
- `/edge/client/v1/current-api-session/certificates`
- `/edge/client/v1/current-api-session/certificates/{id}`
- `/edge/client/v1/current-api-session/service-updates`
- `/edge/client/v1/current-identity`
- `/edge/client/v1/current-identity/authenticators`
- `/edge/client/v1/current-identity/authenticators/{id}`
- `/edge/client/v1/current-identity/edge-routers`
- `/edge/client/v1/current-identity/mfa`
- `/edge/client/v1/current-identity/mfa/qr-code`
- `/edge/client/v1/current-identity/mfa/verify`
- `/edge/client/v1/current-identity/mfa/recovery-codes`
- `/edge/client/v1/enroll`
- `/edge/client/v1/enroll/ca`
- `/edge/client/v1/enroll/ott`
- `/edge/client/v1/enroll/ottca`
- `/edge/client/v1/enroll/updb`
- `/edge/client/v1/enroll/erott`
- `/edge/client/v1/enroll/extend/router`
- `/edge/client/v1/posture-response`
- `/edge/client/v1/posture-response-bulk`
- `/edge/client/v1/protocols`
- `/edge/client/v1/services`
- `/edge/client/v1/services/{id}`
- `/edge/client/v1/services/{id}/terminators`
- `/edge/client/v1/sessions`
- `/edge/client/v1/sessions/{id}`
- `/edge/client/v1/specs`
- `/edge/client/v1/specs/{id}`
- `/edge/client/v1/specs/{id}/spec`
- `/edge/client/v1/version`

*Management API Endpoints*

- `/edge/management/v1/`
- `/edge/management/v1/api-sessions`
- `/edge/management/v1/api-sessions/{id}`
- `/edge/management/v1/authenticate`
- `/edge/management/v1/authenticate/mfa`
- `/edge/management/v1/authenticators`
- `/edge/management/v1/authenticators/{id}`
- `/edge/management/v1/cas`
- `/edge/management/v1/cas/{id}`
- `/edge/management/v1/cas/{id}/jwt`
- `/edge/management/v1/cas/{id}/verify`
- `/edge/management/v1/config-types`
- `/edge/management/v1/config-types/{id}`
- `/edge/management/v1/config-types/{id}/configs`
- `/edge/management/v1/configs`
- `/edge/management/v1/configs/{id}`
- `/edge/management/v1/current-api-session`
- `/edge/management/v1/current-identity`
- `/edge/management/v1/current-identity/authenticators`
- `/edge/management/v1/current-identity/authenticators/{id}`
- `/edge/management/v1/current-identity/mfa`
- `/edge/management/v1/current-identity/mfa/qr-code`
- `/edge/management/v1/current-identity/mfa/verify`
- `/edge/management/v1/current-identity/mfa/recovery-codes`
- `/edge/management/v1/database/snapshot`
- `/edge/management/v1/database/check-data-integrity`
- `/edge/management/v1/database/fix-data-integrity`
- `/edge/management/v1/database/data-integrity-results`
- `/edge/management/v1/edge-router-role-attributes`
- `/edge/management/v1/edge-routers`
- `/edge/management/v1/edge-routers/{id}`
- `/edge/management/v1/edge-routers/{id}/edge-router-policies`
- `/edge/management/v1/edge-routers/{id}/identities`
- `/edge/management/v1/edge-routers/{id}/service-edge-router-policies`
- `/edge/management/v1/edge-routers/{id}/services`
- `/edge/management/v1/edge-router-policies`
- `/edge/management/v1/edge-router-policies/{id}`
- `/edge/management/v1/edge-router-policies/{id}/edge-routers`
- `/edge/management/v1/edge-router-policies/{id}/identities`
- `/edge/management/v1/enrollments`
- `/edge/management/v1/enrollments/{id}`
- `/edge/management/v1/identities`
- `/edge/management/v1/identities/{id}`
- `/edge/management/v1/identities/{id}/edge-router-policies`
- `/edge/management/v1/identities/{id}/service-configs`
- `/edge/management/v1/identities/{id}/service-policies`
- `/edge/management/v1/identities/{id}/edge-routers`
- `/edge/management/v1/identities/{id}/services`
- `/edge/management/v1/identities/{id}/policy-advice/{serviceId}`
- `/edge/management/v1/identities/{id}/posture-data`
- `/edge/management/v1/identities/{id}/failed-service-requests`
- `/edge/management/v1/identities/{id}/mfa`
- `/edge/management/v1/identity-role-attributes`
- `/edge/management/v1/identity-types`
- `/edge/management/v1/identity-types/{id}`
- `/edge/management/v1/posture-checks`
- `/edge/management/v1/posture-checks/{id}`
- `/edge/management/v1/posture-check-types`
- `/edge/management/v1/posture-check-types/{id}`
- `/edge/management/v1/service-edge-router-policies`
- `/edge/management/v1/service-edge-router-policies/{id}`
- `/edge/management/v1/service-edge-router-policies/{id}/edge-routers`
- `/edge/management/v1/service-edge-router-policies/{id}/services`
- `/edge/management/v1/service-role-attributes`
- `/edge/management/v1/service-policies`
- `/edge/management/v1/service-policies/{id}`
- `/edge/management/v1/service-policies/{id}/identities`
- `/edge/management/v1/service-policies/{id}/services`
- `/edge/management/v1/service-policies/{id}/posture-checks`
- `/edge/management/v1/services`
- `/edge/management/v1/services/{id}`
- `/edge/management/v1/services/{id}/configs`
- `/edge/management/v1/services/{id}/service-edge-router-policies`
- `/edge/management/v1/services/{id}/service-policies`
- `/edge/management/v1/services/{id}/identities`
- `/edge/management/v1/services/{id}/edge-routers`
- `/edge/management/v1/services/{id}/terminators`
- `/edge/management/v1/sessions`
- `/edge/management/v1/sessions/{id}`
- `/edge/management/v1/sessions/{id}/route-path`
- `/edge/management/v1/specs`
- `/edge/management/v1/specs/{id}`
- `/edge/management/v1/specs/{id}/spec`
- `/edge/management/v1/summary`
- `/edge/management/v1/terminators`
- `/edge/management/v1/terminators/{id}`
- `/edge/management/v1/routers`
- `/edge/management/v1/transit-routers`
- `/edge/management/v1/routers/{id}`
- `/edge/management/v1/transit-routers/{id}`
- `/edge/management/v1/version`

#### XWeb Support & Configuration Changes

The underlying framework used to host the Edge REST API has been moved into a new library that can be found in
the `fabric` repository under the module name `xweb`. XWeb allows arbitrary APIs and website capabilities to be hosted
on one or more http servers bound to any number of network interfaces and ports.

The main result of this is that the Edge Client and Management APIs can be hosted on separate ports or even on separate
network interfaces if desired. This allows for configurations where the Edge Management API is not accessible outside of
localhost or is only presented to network interfaces that are inwardly facing.

The introduction of XWeb has necessitated changes to the controller configuration. For a full documented example see the
file `/etc/ctrl.with.edge.yml` in this repository.

##### Controller Configuration: Edge Section

The Ziti Controller configuration `edge` YAML section remains as a shared location for cross-API settings. It however,
does not include HTTP settings which are now configured in the `web` section.

Additionally, all duration configuration values must be specified in `<integer><unit>` durations. For example

- "5m" for five minutes
- "100s" for one hundred seconds

```
# By having an 'edge' section defined, the ziti-controller will attempt to parse the edge configuration. Removing this
# section, commenting out, or altering the name of the section will cause the edge to not run.
edge:
  # This section represents the configuration of the Edge API that is served over HTTPS
  api:
    #(optional, default 90s) Alters how frequently heartbeat and last activity values are persisted
    # activityUpdateInterval: 90s
    #(optional, default 250) The number of API Sessions updated for last activity per transaction
    # activityUpdateBatchSize: 250
    # sessionTimeout - optional, default 10m
    # The number of minutes before an Edge API session will timeout. Timeouts are reset by
    # API requests and connections that are maintained to Edge Routers
    sessionTimeout: 30m
    # address - required
    # The default address (host:port) to use for enrollment for the Client API. This value must match one of the addresses
    # defined in this webListener's bindPoints.
    address: 127.0.0.1:1280
  # enrollment - required
  # A section containing settings pertaining to enrollment.
  enrollment:
    # signingCert - required
    # A Ziti Identity configuration section that specifically makes use of the cert and key fields to define
    # a signing certificate from the PKI that the Ziti environment is using to sign certificates. The signingCert.cert
    # will be added to the /.well-known CA store that is used to bootstrap trust with the Ziti Controller.
    signingCert:
      cert: ${ZITI_SOURCE}/ziti/etc/ca/intermediate/certs/intermediate.cert.pem
      key: ${ZITI_SOURCE}/ziti/etc/ca/intermediate/private/intermediate.key.decrypted.pem
    # edgeIdentity - optional
    # A section for identity enrollment specific settings
    edgeIdentity:
      # durationMinutes - optional, default 5m
      # The length of time that a Ziti Edge Identity enrollment should remain valid. After
      # this duration, the enrollment will expire and not longer be usable.
      duration: 5m
    # edgeRouter - Optional
    # A section for edge router enrollment specific settings.
    edgeRouter:
      # durationMinutes - optional, default 5m
      # The length of time that a Ziti Edge Router enrollment should remain valid. After
      # this duration, the enrollment will expire and not longer be usable.
      duration: 5m

```

##### Controller Configuration: Web Section

The `web` section now allows Ziti APIs to be configured on various network interfaces and ports according to deployment
requirements. The `web` section is an array of configuration that defines `WebListener`s. Each `WebListener` has its own
HTTP configuration, `BindPoint`s, identity override, and `API`s which are referenced by `binding` name.

Each `WebListener` maps to at least one HTTP server that will be bound on at least one `BindPoint`
(network interface/port combination and external address) and will host one or more `API`s defined in the `api`
section. `API`s are configured by `binding` name. The following `binding` names are currently supported:

- Edge Client API: `edge-client`
- Edge Management API: `edge-management`

An example `web` section that places both the Edge Client and Management APIs on the same
`BindPoint`s would be:

```
# web 
# Defines webListeners that will be hosted by the controller. Each webListener can host many APIs and be bound to many
# bind points.
web:
  # name - required
  # Provides a name for this listener, used for logging output. Not required to be unique, but is highly suggested.
  - name: all-apis-localhost
    # bindPoints - required
    # One or more bind points are required. A bind point specifies an interface (interface:port string) that defines
    # where on the host machine the webListener will listen and the address (host:port) that should be used to
    # publicly address the webListener(i.e. my-domain.com, localhost, 127.0.0.1). This public address may be used for
    # incoming address resolution as well as used in responses in the API.
    bindPoints:
      #interface - required
      # A host:port string on which network interface to listen on. 0.0.0.0 will listen on all interfaces
      - interface: 127.0.0.1:1280
        # address - required
        # The public address that external incoming requests will be able to resolve. Used in request processing and
        # response content that requires full host:port/path addresses.
        address: 127.0.0.1:1280
    # identity - optional
    # Allows the webListener to have a specific identity instead of defaulting to the root `identity` section.
    #    identity:
    #      cert:                 ${ZITI_SOURCE}/ziti/etc/ca/intermediate/certs/ctrl-client.cert.pem
    #      server_cert:          ${ZITI_SOURCE}/ziti/etc/ca/intermediate/certs/ctrl-server.cert.pem
    #      key:                  ${ZITI_SOURCE}/ziti/etc/ca/intermediate/private/ctrl.key.pem
    #      ca:                   ${ZITI_SOURCE}/ziti/etc/ca/intermediate/certs/ca-chain.cert.pem
    # options - optional
    # Allows the specification of webListener level options - mainly dealing with HTTP/TLS settings. These options are
    # used for all http servers started by the current webListener.
    options:
      # idleTimeoutMs - optional, default 5000ms
      # The maximum amount of idle time in milliseconds allowed for pipelined HTTP requests. Setting this too high
      # can cause resources on the host to be consumed as clients remain connected and idle. Lowering this value
      # will cause clients to reconnect on subsequent HTTPs requests.
      idleTimeout: 5000ms  #http timeouts, new
      # readTimeoutMs - optional, default 5000ms
      # The maximum amount of time in milliseconds http servers will wait to read the first incoming requests. A higher
      # value risks consuming resources on the host with clients that are acting bad faith or suffering from high latency
      # or packet loss. A lower value can risk losing connections to high latency/packet loss clients.
      readTimeout: 5000ms
      # writeTimeoutMs - optional, default 10000ms
      # The total maximum time in milliseconds that the http server will wait for a single requests to be received and
      # responded too. A higher value can allow long running requests to consume resources on the host. A lower value
      # can risk ending requests before the server has a chance to respond.
      writeTimeout: 100000ms
      # minTLSVersion - optional, default TSL1.2
      # The minimum version of TSL to support
      minTLSVersion: TLS1.2
      # maxTLSVersion - optional, default TSL1.3
      # The maximum version of TSL to support
      maxTLSVersion: TLS1.3
    # apis - required
    # Allows one or more APIs to be bound to this webListener
    apis:
      # binding - required
      # Specifies an API to bind to this webListener. Built-in APIs are
      #   - edge-management
      #   - edge-client
      #   - fabric-management
      - binding: edge-management
        # options - variable optional/required
        # This section is used to define values that are specified by the API they are associated with.
        # These settings are per API. The example below is for the `edge-api` and contains both optional values and
        # required values.
        options: { }
      - binding: edge-client
        options: { }
  - name: test-remove-me
    bindPoints:
      - interface: 127.0.0.1:1281
        address: 127.0.0.1:1281
    options: { }
    apis:
      - binding: edge-management
        options: { }
      - binding: edge-client
        options: { }
```

All optional values are defaulted. The smallest configuration possible that places the Edge Client and Managements APIs
on the same `BindPoint` would be:

```
web:
  - name: client-management-localhost
    bindPoints:
      - interface: 127.0.0.1:1280
        address: 127.0.0.1:1280
    options: { }
    apis:
      - binding: edge-management
        options: { }
      - binding: edge-client
        options: { }
```

The following examples places the Management API on localhost and the Client API on all available interface and
advertised as `client.api.ziti.dev:1280`:

```
web:
  - name: client-all-interfaces
    bindPoints:
      - interface: 0.0.0.0:1280
        address: client.api.ziti.dev:1280
    options: { }
    apis:
      - binding: edge-client
        options: { }
  - name: management-local-only
    bindPoints:
      - interface: 127.0.0.1:1234
        address: 127.0.0.1:1234
    options: { }
    apis:
      - binding: edge-management
        options: { }
```

#### Version Endpoint Updates

All Edge APIs support the `/version` endpoint and report all the APIs supported by the controller. Each API now has
a `binding` (string name) which is a global handle for that API's capabilities. See the current list below

- Client API: `edge-client`, `edge`
- Management API: `edge-management`

Note: `edge` is an alias of `edge-client` for the `/version` endpoint only. It is considered deprecated.

These `bind names` can be used to parse the information returned by the `/version` endpoint to obtain the most correct
URL path for each API and version present. At a future date, other APIs with new `binding`s
(e.g. 'fabric-management` or 'fabric') or new versions may be added to this endpoint.

Versions prior to 0.20 of the Edge Controller reported the following:

```
{
    "data": {
        "apiVersions": {
            "edge": {
                "v1": {
                    "path": "/edge/v1"
                }
            }
        },
        "buildDate": "2020-08-11 19:48:57",
        "revision": "e4ae43213a8d",
        "runtimeVersion": "go1.14.7",
        "version": "v0.16.0"
    },
    "meta": {}
}
```

Note: `/edge/v1` is deprecated

Version 0.20 and later report:

```
{
    "data": {
        "apiVersions": {
            "edge": {
                "v1": {
                    "apiBaseUrls": [
                        "https://127.0.0.1:1280/edge/client/v1",
                        "https://127.0.0.1:1281/edge/client/v1"
                    ],
                    "path": "/edge/client/v1"
                }
            },
            "edge-client": {
                "v1": {
                    "apiBaseUrls": [
                        "https://127.0.0.1:1280/edge/client/v1",
                        "https://127.0.0.1:1281/edge/client/v1"
                    ],
                    "path": "/edge/client/v1"
                }
            },
            "edge-management": {
                "v1": {
                    "apiBaseUrls": [
                        "https://127.0.0.1:1280/edge/management/v1",
                        "https://127.0.0.1:1281/edge/management/v1"
                    ],
                    "path": "/edge/management/v1"
                }
            }
        },
        "buildDate": "2020-01-01 01:01:01",
        "revision": "local",
        "runtimeVersion": "go1.16.2",
        "version": "v0.0.0"
    },
    "meta": {}
}.

```<|MERGE_RESOLUTION|>--- conflicted
+++ resolved
@@ -2,15 +2,12 @@
 
 * Bug fix: Fixes an issue where dial could fail if the terminator router didn't response to routing last
 * Bug fix: Fixes an issue where Edge administrator checks would not take default admin flag into account
-<<<<<<< HEAD
 * Bug fix: Fix an issue with docker-compose quickstart not properly loading env vars
 * Enhancement: Add support for Apple M1 using the ziti quickstart CLI script
 * Enhancement: Use an env file for docker-compose quickstart for easier version changes and other duplicated field values
 * Enhancement: Allow for version override using the ziti quickstart CLI script
 * Change: Renamed `pushDevBuild.sh` to `buildLocalDev.sh`, the script used for building a local dev version of the docker quickstart image
-=======
 * Buf fix: Fixes an issues where `isAdmin` would always default to false on updates (put/patch)
->>>>>>> 0891166c
 
 # Release 0.25.4
 
