/*
	Copyright NetFoundry Inc.

	Licensed under the Apache License, Version 2.0 (the "License");
	you may not use this file except in compliance with the License.
	You may obtain a copy of the License at

	https://www.apache.org/licenses/LICENSE-2.0

	Unless required by applicable law or agreed to in writing, software
	distributed under the License is distributed on an "AS IS" BASIS,
	WITHOUT WARRANTIES OR CONDITIONS OF ANY KIND, either express or implied.
	See the License for the specific language governing permissions and
	limitations under the License.
*/

package edge

import (
	"crypto"
	"crypto/ecdsa"
	"crypto/elliptic"
	"crypto/rand"
	"crypto/rsa"
	"crypto/x509"
	"crypto/x509/pkix"
	"encoding/pem"
	"errors"
	"fmt"
	nfpem "github.com/openziti/foundation/v2/pem"
	"github.com/openziti/foundation/v2/term"
	"github.com/openziti/ziti/ziti/cmd/api"
	"github.com/openziti/ziti/ziti/cmd/common"
	cmdhelper "github.com/openziti/ziti/ziti/cmd/helpers"
	"github.com/openziti/ziti/ziti/util"
	"github.com/spf13/cobra"
	"gopkg.in/resty.v1"
	"io"
	"math/big"
	"os"
	"time"
)

type verifyCaOptions struct {
	api.Options

	certPath     string
	certPemBytes []byte

	caNameOrId string
	caId       string

	caCertPath     string
	caCertPemBytes []byte

	caKeyPath     string
	caKeyPemBytes []byte
	caKeyPassword string

	isGenerateCert bool
}

// newVerifyCaCmd creates the 'edge controller verify ca' command for the given entity type
func newVerifyCaCmd(out io.Writer, errOut io.Writer) *cobra.Command {
	options := &verifyCaOptions{
		Options: api.Options{
			CommonOptions: common.CommonOptions{
				Out: out,
				Err: errOut,
			},
		},
	}

	cmd := &cobra.Command{
		Use:   "ca <name> ( --cert <pemCertFile> | --cacert <signingCaCert> --cakey <signingCaKey> [--password <caKeyPassword>])",
		Short: "verifies a ca managed by the Ziti Edge Controller",
		Long: "verifies a ca managed by the Ziti Edge Controller. If --cert is supplied, it is expected that it is a certificate with the " +
			"common name set to the proper verificationToken value from the target CA. If not set, --cakey and --cacert can be provided to " +
			"generate the signed certificate and submit it.",
		Args: func(cmd *cobra.Command, args []string) error {
			if len(args) < 1 {
				return fmt.Errorf("requires at least %d arg(s), only received %d", 1, len(args))
			}

			options.caNameOrId = args[0]

			if options.certPath != "" {
				var err error
				options.certPemBytes, err = os.ReadFile(options.certPath)

				if err != nil {
					return fmt.Errorf("could not read --cert file (%s): %v", options.certPath, err)
				}
				options.isGenerateCert = false
			} else if options.caCertPath != "" && options.caKeyPath != "" {
				var err error
				options.caKeyPemBytes, err = os.ReadFile(options.caKeyPath)

				if err != nil {
					return fmt.Errorf("could not read --cakey file (%s): %v", options.caKeyPath, err)
				}

				options.caCertPemBytes, err = os.ReadFile(options.caCertPath)

				if err != nil {
					return fmt.Errorf("could not read --cacert file (%s): %v", options.caCertPath, err)
				}
				options.isGenerateCert = true
			} else {
				return errors.New("expected either (--cert <pemCertFile) or (--cacert <signingCaCert> --cakey <signingCaKey>), some options were missing")
			}

			return nil

		},
		Run: func(cmd *cobra.Command, args []string) {
			options.Cmd = cmd
			options.Args = args
			err := runValidateCa(options)
			cmdhelper.CheckErr(err)
		},
		SuggestFor: []string{},
	}

	// allow interspersing positional args and flags
	cmd.Flags().SetInterspersed(true)
	cmd.Flags().StringVarP(&options.certPath, "cert", "c", "", "The path to a cert with the CN set as the verification token and signed by the target CA")
	cmd.Flags().StringVarP(&options.caCertPath, "cacert", "a", "", "The path to the CA cert that should be used to generate and sign a verification cert")
	cmd.Flags().StringVarP(&options.caKeyPath, "cakey", "k", "", "The path to the CA key that should be used to generate and sign a verification cert")
	cmd.Flags().StringVarP(&options.caKeyPassword, "password", "p", "", "The password for the CA key if necessary")
	options.AddCommonFlags(cmd)

	return cmd
}

func runValidateCa(options *verifyCaOptions) error {
	var err error
	options.caId, err = mapCaNameToID(options.caNameOrId, options.Options)

	if err != nil {
		return err
	}

	if options.isGenerateCert {
		jsonContainer, err := util.EdgeControllerRequest("cas/"+options.caId, options.Out, options.OutputJSONResponse, options.Options.Timeout, options.Options.Verbose, func(request *resty.Request, url string) (*resty.Response, error) { return request.Get(url) })

		if err != nil {
			return fmt.Errorf("could not request ca [%s] (%v}", options.caId, err)
		}

		token := jsonContainer.Path("data.verificationToken").Data().(string)

		if token == "" {
			return fmt.Errorf("could not obtain verification token for ca [%s]", options.caId)
		}

		options.certPemBytes, _, err = generateCert(options, token)

		if err != nil {
			return fmt.Errorf("could not generate validation cert: %v", err)
		}
	}

	return util.EdgeControllerVerify("cas", options.caId, string(options.certPemBytes), options.Out, options.OutputJSONResponse, options.Options.Timeout, options.Options.Verbose)
}

func generateCert(options *verifyCaOptions, token string) ([]byte, crypto.Signer, error) {

	certBlocks := nfpem.PemStringToCertificates(string(options.caCertPemBytes))

	if len(certBlocks) == 0 {
		return nil, nil, errors.New("could not parse cert file, 0 PEM blocks detected1")
	}

	caCertBlock := certBlocks[0]
	caCert, err := x509.ParseCertificate(caCertBlock.Raw)

	if err != nil {
		return nil, nil, fmt.Errorf("could not parse ca cert (%v)", err)
	}
	keyBlocks := nfpem.DecodeAll(options.caKeyPemBytes)

	if len(keyBlocks) == 0 {
		return nil, nil, errors.New("could not parse key file, 0 PEM blocks detected")
	}

	caPrivateKeyBlock := keyBlocks[0]

	if x509.IsEncryptedPEMBlock(caPrivateKeyBlock) {
		if options.caKeyPassword == "" {
			options.caKeyPassword, err = term.PromptPassword("enter the password for the supplied ca key file: ", false)
			if err != nil {
				return nil, nil, fmt.Errorf("could not retrieve password for encrypted CA key file (%v)", err)
			}
		}

		caPrivateKeyBlock.Bytes, err = x509.DecryptPEMBlock(caPrivateKeyBlock, []byte(options.caKeyPassword))
		if err != nil {
			return nil, nil, fmt.Errorf("could not decrypt CA private key (%v)", err)
		}
	}

<<<<<<< HEAD
	var signerInterface crypto.Signer

	switch caPrivateKeyBlock.Type {
	case "EC PRIVATE KEY":
		signerInterface, err = x509.ParseECPrivateKey(caPrivateKeyBlock.Bytes)
	case "RSA PRIVATE KEY":
		signerInterface, err = x509.ParsePKCS1PrivateKey(caPrivateKeyBlock.Bytes)
	case "PRIVATE KEY":
		key, err := x509.ParsePKCS8PrivateKey(caPrivateKeyBlock.Bytes)

		if err != nil {
			return nil, nil, fmt.Errorf("could not parse PKCS8 key file (%s)", err)
		}

		switch typedKey := key.(type) {
		case *rsa.PrivateKey:
			signerInterface = typedKey
		case *ecdsa.PrivateKey:
			signerInterface = typedKey
		default:
			return nil, nil, fmt.Errorf("unsupported private key parsed from PKCS8 %T", typedKey)
		}
=======
	var caKey crypto.Signer
	if caPrivateKeyBlock.Type == "EC PRIVATE KEY" {
		caKey, err = x509.ParseECPrivateKey(caPrivateKeyBlock.Bytes)
	} else {
		caKey, err = x509.ParsePKCS1PrivateKey(caPrivateKeyBlock.Bytes)
>>>>>>> f64921c2
	}

	if err != nil {
		return nil, nil, fmt.Errorf("could not parse key file (%s)", err)
	}

	if caKey == nil {
		return nil, nil, fmt.Errorf("key was not of correct type, could not be used as signer")
	}

	id, _ := rand.Int(rand.Reader, big.NewInt(100000000000000000))
	verificationCert := &x509.Certificate{
		SerialNumber: id,
		Subject: pkix.Name{
			CommonName:   token,
			Organization: []string{"Ziti CLI Generated Validation Cert"},
		},
		NotBefore: time.Now(),
		NotAfter:  time.Now().Add(time.Minute * 5),

		KeyUsage:              x509.KeyUsageKeyEncipherment | x509.KeyUsageDigitalSignature,
		ExtKeyUsage:           []x509.ExtKeyUsage{x509.ExtKeyUsageServerAuth},
		BasicConstraintsValid: true,
	}

	verificationKey, err := ecdsa.GenerateKey(elliptic.P521(), rand.Reader)

	if err != nil {
		return nil, nil, fmt.Errorf("could not generate private key for verification certificate (%v)", err)
	}

	signedCertBytes, err := x509.CreateCertificate(rand.Reader, verificationCert, caCert, verificationKey.Public(), caKey)

	if err != nil {
		return nil, nil, fmt.Errorf("could not sign verification certificate with CA (%v)", err)
	}

	verificationCert, _ = x509.ParseCertificate(signedCertBytes)

	verificationBlock := &pem.Block{
		Type:  "CERTIFICATE",
		Bytes: verificationCert.Raw,
	}

	verificationCertPemBytes := pem.EncodeToMemory(verificationBlock)

	return verificationCertPemBytes, verificationKey, nil
}<|MERGE_RESOLUTION|>--- conflicted
+++ resolved
@@ -200,14 +200,13 @@
 		}
 	}
 
-<<<<<<< HEAD
-	var signerInterface crypto.Signer
+	var caKey crypto.Signer
 
 	switch caPrivateKeyBlock.Type {
 	case "EC PRIVATE KEY":
-		signerInterface, err = x509.ParseECPrivateKey(caPrivateKeyBlock.Bytes)
+		caKey, err = x509.ParseECPrivateKey(caPrivateKeyBlock.Bytes)
 	case "RSA PRIVATE KEY":
-		signerInterface, err = x509.ParsePKCS1PrivateKey(caPrivateKeyBlock.Bytes)
+		caKey, err = x509.ParsePKCS1PrivateKey(caPrivateKeyBlock.Bytes)
 	case "PRIVATE KEY":
 		key, err := x509.ParsePKCS8PrivateKey(caPrivateKeyBlock.Bytes)
 
@@ -217,19 +216,12 @@
 
 		switch typedKey := key.(type) {
 		case *rsa.PrivateKey:
-			signerInterface = typedKey
+			caKey = typedKey
 		case *ecdsa.PrivateKey:
-			signerInterface = typedKey
+			caKey = typedKey
 		default:
 			return nil, nil, fmt.Errorf("unsupported private key parsed from PKCS8 %T", typedKey)
 		}
-=======
-	var caKey crypto.Signer
-	if caPrivateKeyBlock.Type == "EC PRIVATE KEY" {
-		caKey, err = x509.ParseECPrivateKey(caPrivateKeyBlock.Bytes)
-	} else {
-		caKey, err = x509.ParsePKCS1PrivateKey(caPrivateKeyBlock.Bytes)
->>>>>>> f64921c2
 	}
 
 	if err != nil {
