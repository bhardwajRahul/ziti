--- conflicted
+++ resolved
@@ -65,11 +65,7 @@
 			data.populateDefaults()
 
 			// Update router data with options passed in
-<<<<<<< HEAD
-			data.Router.Name = validateRouterName(options.RouterName)
-=======
-			data.Router.Name = routerOptions.RouterName
->>>>>>> 06589587
+			data.Router.Name = validateRouterName(routerOptions.RouterName)
 			SetZitiRouterIdentity(&data.Router, data.Router.Name)
 		},
 		Run: func(cmd *cobra.Command, args []string) {
