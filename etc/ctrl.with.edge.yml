v: 3

network:
  # Sets router minimum cost. Defaults to 10
  minRouterCost: 10

  # Sets how often a new control channel connection can take over for a router with an existing control channel connection
  # Defaults to 1 minute
  routerConnectChurnLimit: 1m

# `trustDomain` is used to name and uniquely identify a network. Its main use is as a trust domain in SPIFFE ids.
# Defining it here is only for single controller environments that are not configured for high
# availability. Deployments with high availability MUST be configured via x509 certificate URI SANs.
#
# For more information on SPIFFE IDs see: https://github.com/spiffe/spiffe/blob/main/standards/X509-SVID.md
#
# A trust domain is required, but where it is defined depends on how the network was deployed. The preference is for it
# to come from SPIFFE ids embedded within x509 certificates. The trust domain is derived from the closest SPIFFE id
# looking at server cert > intermediate CA > root CA.
#
# For non-HA environments, a trust domain will deterministically be generated for you from the root CA if it is not
# specified. The controller log will have warnings with this value on startup.
#
# Trust Domain Resolution:
# - Single Controllers Non-HA:
#   - Preference for future continuity is that SPIFFE ids are defined on all CAs and leafs, sharing the same trust domain.
#   - For pre-existing networks without SPIFFE ids, use of the `trustDomain` file configuration value.
#   - In situations where `trustDomain` is defined within the configuration and in a SPIFFE id, the SPIFFE id take precedent.
#   - If no SPIFFE ids are detected, a trust domain will be deterministically generated from the root CA and warnings
#     will appear in the controller log on startup
#
# - High Availability Controllers:
#  - Must have SPIFFE ids defined on all CAs and leafs for controllers.
#  - The `trustDomain` configuration value is always ignored.
#  - If a trust domain cannot be determined the controller will not start.
trustDomain: ""

# `additionalTrustDomains` is an array of string trust domains that should additionally be trusted. If certificates
# have been issued through router/identity enrollment with the default generated trust domain or other trust domains
# previously used, and they should continue to function, they should be added here.
additionalTrustDomains: []

#trace:
#  path:                 ctrl.trace

profile:
#   cpu:
#       path: ${TMPDIR}/ziti.ctrl.cpu.pprof
#  memory:
#    path: ctrl.memprof

db: ${ZITI_DATA}/db/ctrl.db

identity:
  cert: ${ZITI_SOURCE}/ziti/etc/ca/intermediate/certs/ctrl-client.cert.pem
  server_cert: ${ZITI_SOURCE}/ziti/etc/ca/intermediate/certs/ctrl-server.cert.pem
  key: ${ZITI_SOURCE}/ziti/etc/ca/intermediate/private/ctrl.key.pem
  ca: ${ZITI_SOURCE}/ziti/etc/ca/intermediate/certs/ca-chain.cert.pem

# the endpoint that routers will connect to the controller over.
ctrl:
  listener: tls:127.0.0.1:6262
  options:
    # (optional) settings
    # set the maximum number of connect requests that are buffered and waiting to be acknowledged (1 to 5000, default 1000)
    #maxQueuedConnects:      50

    # the maximum number of connects that have  begun hello synchronization (1 to 1000, default 16)
    #maxOutstandingConnects: 100

    # the number of milliseconds to wait before a hello synchronization fails and closes the connection (30ms to 60000ms, default: 1000ms)
    #connectTimeoutMs:       3000

    # Sets the control channel write timeout. A write timeout will close the control channel, so the router will reconnect
    #writeTimeout: 15s

    # A listener address which will be sent to connecting routers in order to change their configured controller
    # address. If defined, routers will update address configuration to immediately use the new address for future
    # connections. The value of newListener must be resolvable both via DNS and validate via certificates
    #newListener: tls:localhost:6262

#events:
#  jsonLogger:
#    subscriptions:
#      - type: connect
#      - type: sdk
#      - type: entityChange
#        include:
#          - services
#          - identities
#      - type: fabric.circuits
#      - type: fabric.links
#      - type: fabric.routers
#      - type: fabric.terminators
#      - type: metrics
#        sourceFilter: .*
#        metricFilter: .*
#      - type: edge.sessions
#      - type: edge.apiSessions
#      - type: fabric.usage
#        version: 3
#        include:
#          - ingress.rx
#          - egress.rx
#      - type: services
#      - type: edge.entityCounts
#        interval: 5s
<<<<<<< HEAD
#    handler:
#      type: file
#      format: json
#      # do not commit uncommented as it causes startup issues for non-linux environments
#      path: /tmp/ziti-events.log
=======
    handler:
      type: file
      format: json
      path: ${TMPDIR}/ziti-events.log
>>>>>>> d761a188
#  usageLogger:
#    subscriptions:
#      - type: fabric.usage
#        interval: 5s
#    handler:
#      type: amqp
#      format: json
#      url: "amqp://localhost:5672" 
#      queue: ziti
#      durable: true      //default:true
#      autoDelete: false  //default:false
#      exclusive: false   //default:false
#      noWait: false      //default:false
#      bufferSize: 50     //default:50

# xctrl_example
#
#example:
#  enabled:              false
#  delay:                5

healthChecks:
  boltCheck:
    # How often to try entering a bolt read tx. Defaults to 30 seconds
    interval: 30s
    # When to timeout the check. Defaults to 15 seconds
    timeout: 15s
    # How long to wait before starting the check. Defaults to 15 seconds
    initialDelay: 15s

# By having an 'edge' section defined, the ziti-controller will attempt to parse the edge configuration. Removing this
# section, commenting out, or altering the name of the section will cause the edge to not run.
edge:
  # This section allows configuring the rate limiter for auth attempts
  authRateLimiter:
    # if disabled, no auth rate limiting with be enforced
    enabled: true
    # the smallest window size for auth attempts
    minSize: 5
    # the largest allowed window size for auth attempts
    maxSize: 100

  # This section represents the configuration of the Edge API that is served over HTTPS
  api:
    #(optional, default 90s) Alters how frequently heartbeat and last activity values are persisted
    # activityUpdateInterval: 90s
    #(optional, default 250) The number of API Sessions updated for last activity per transaction
    # activityUpdateBatchSize: 250
    # sessionTimeout - optional, default 10m
    # The number of minutes before an Edge API session will timeout. Timeouts are reset by
    # API requests and connections that are maintained to Edge Routers
    sessionTimeout: 30m
    # address - required
    # The default address (host:port) to use for enrollment for the Client API. This value must match one of the addresses
    # defined in a bind point's address field for the `edge-client` API in the web section.
    address: 127.0.0.1:1280
  # enrollment - required
  # A section containing settings pertaining to enrollment.
  enrollment:
    # signingCert - required
    # A Ziti Identity configuration section that specifically makes use of the cert and key fields to define
    # a signing certificate from the PKI that the Ziti environment is using to sign certificates. The signingCert.cert
    # will be added to the /.well-known CA store that is used to bootstrap trust with the Ziti Controller.
    signingCert:
      cert: ${ZITI_SOURCE}/ziti/etc/ca/intermediate/certs/intermediate.cert.pem
      key: ${ZITI_SOURCE}/ziti/etc/ca/intermediate/private/intermediate.key.decrypted.pem
    # edgeIdentity - optional
    # A section for identity enrollment specific settings
    edgeIdentity:
      # duration - optional, default 5m
      # The length of time that a Ziti Edge Identity enrollment should remain valid. After
      # this duration, the enrollment will expire and not longer be usable.
      duration: 5m
    # edgeRouter - Optional
    # A section for edge router enrollment specific settings.
    edgeRouter:
      # duration - optional, default 5m
      # The length of time that a Ziti Edge Router enrollment should remain valid. After
      # this duration, the enrollment will expire and not longer be usable.
      duration: 5m


# web - optional
# Defines webListeners that will be hosted by the controller. Each webListener can host many APIs and be bound to many
# bind points.
web:
  # name - required
  # Provides a name for this listener, used for logging output. Not required to be unique, but is highly suggested.
  - name: all-apis-localhost
    # bindPoints - required
    # One or more bind points are required. A bind point specifies an interface (interface:port string) that defines
    # where on the host machine the webListener will listen and the address (host:port) that should be used to
    # publicly address the webListener(i.e. mydomain.com, localhost, 127.0.0.1). This public address may be used for
    # incoming address resolution as well as used in responses in the API.
    bindPoints:
      #interface - required
      # A host:port string on which network interface to listen on. 0.0.0.0 will listen on all interfaces
      - interface: 127.0.0.1:1280

        # address - required
        # The public address that external incoming requests will be able to resolve. Used in request processing and
        # response content that requires full host:port/path addresses.
        address: 127.0.0.1:1280

        # newAddress - optional
        # A host:port string which will be sent out as an HTTP header "ziti-new-address" if specified. If the header
        # is present, clients should update location configuration to immediately use the new address for future
        # connections. The value of newAddress must be resolvable both via DNS and validate via certificates
        newAddress: localhost:1280
    # identity - optional
    # Allows the webListener to have a specific identity instead of defaulting to the root `identity` section.
    #    identity:
    #      cert:                 ${ZITI_SOURCE}/ziti/etc/ca/intermediate/certs/ctrl-client.cert.pem
    #      server_cert:          ${ZITI_SOURCE}/ziti/etc/ca/intermediate/certs/ctrl-server.cert.pem
    #      key:                  ${ZITI_SOURCE}/ziti/etc/ca/intermediate/private/ctrl.key.pem
    #      ca:                   ${ZITI_SOURCE}/ziti/etc/ca/intermediate/certs/ca-chain.cert.pem
    # options - optional
    # Allows the specification of webListener level options - mainly dealing with HTTP/TLS settings. These options are
    # used for all http servers started by the current webListener.
    options:
      # idleTimeout - optional, default 5000ms
      # The maximum amount of idle time in milliseconds allowed for pipelined HTTP requests. Setting this too high
      # can cause resources on the host to be consumed as clients remain connected and idle. Lowering this value
      # will cause clients to reconnect on subsequent HTTPs requests.
      idleTimeout: 5000ms  #http timeouts, new

      # readTimeout - optional, default 5000ms
      # The maximum amount of time in milliseconds http servers will wait to read the first incoming requests. A higher
      # value risks consuming resources on the host with clients that are acting bad faith or suffering from high latency
      # or packet loss. A lower value can risk losing connections to high latency/packet loss clients.

      readTimeout: 5000ms
      # writeTimeout - optional, default 10000ms
      # The total maximum time in milliseconds that the http server will wait for a single requests to be received and
      # responded too. A higher value can allow long running requests to consume resources on the host. A lower value
      # can risk ending requests before the server has a chance to respond.

      writeTimeout: 100000ms
      # minTLSVersion - optional, default TSL1.2
      # The minimum version of TSL to support

      minTLSVersion: TLS1.2
      # maxTLSVersion - optional, default TSL1.3
      # The maximum version of TSL to support

      maxTLSVersion: TLS1.3
    # apis - required
    # Allows one or more APIs to be bound to this webListener
    apis:
      # binding - required
      # Specifies an API to bind to this webListener. Built-in APIs are
      #   - health-checks
      #   - edge-management
      #   - edge-client
      #   - fabric-management
      - binding: health-checks
      - binding: fabric
      - binding: edge-management
      - binding: edge-client
      - binding: edge-oidc
        options:
          redirectURIs:
            - "http://localhost:*/auth/callback"
            - "http://127.0.0.1:*/auth/callback"

commandRateLimiter:
    enabled: true
    maxQueued: 100<|MERGE_RESOLUTION|>--- conflicted
+++ resolved
@@ -105,18 +105,10 @@
 #      - type: services
 #      - type: edge.entityCounts
 #        interval: 5s
-<<<<<<< HEAD
-#    handler:
-#      type: file
-#      format: json
-#      # do not commit uncommented as it causes startup issues for non-linux environments
-#      path: /tmp/ziti-events.log
-=======
     handler:
       type: file
       format: json
       path: ${TMPDIR}/ziti-events.log
->>>>>>> d761a188
 #  usageLogger:
 #    subscriptions:
 #      - type: fabric.usage
